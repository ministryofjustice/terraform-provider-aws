--- conflicted
+++ resolved
@@ -24,11 +24,6 @@
 
 This data source supports the following arguments:
 
-<<<<<<< HEAD
-* `region` - (Optional) Region where this resource will be [managed](https://docs.aws.amazon.com/general/latest/gr/rande.html#regional-endpoints). Defaults to the Region set in the [provider configuration](https://registry.terraform.io/providers/hashicorp/aws/latest/docs#aws-configuration-reference).
-* `engine` - (Optional) DB engine. (Default: `neptune`)
-* `parameter_group_family` - (Optional) Name of a specific DB parameter group family. An example parameter group family is `neptune1`.
-=======
 * `default_only` – (Optional) Whether to return only default engine versions that match all other criteria. AWS may define multiple default versions for a given engine, so using `default_only` alone does not guarantee that only one version will be returned. To ensure a single version is selected, consider combining this with `latest`. Note that default versions are defined by AWS and may not reflect the most recent engine version available.
 * `engine` - (Optional) DB engine. Must be `neptune`. Default is `neptune`.
 * `has_major_target` - (Optional) Whether to filter for engine versions that have a major target.
@@ -37,8 +32,8 @@
 * `parameter_group_family` - (Optional) Name of a specific DB parameter group family. An example parameter group family is `neptune1.4`. For some versions, if this is provided, AWS returns no results.
 * `preferred_major_targets` - (Optional) Ordered list of preferred major engine versions.
 * `preferred_upgrade_targets` - (Optional) Ordered list of preferred upgrade engine versions.
->>>>>>> f7a3b98d
 * `preferred_versions` - (Optional) Ordered list of preferred engine versions. The first match in this list will be returned. If no preferred matches are found and the original search returned more than one result, an error is returned. If both the `version` and `preferred_versions` arguments are not configured, the data source will return the default version for the engine.
+* `region` - (Optional) Region where this resource will be [managed](https://docs.aws.amazon.com/general/latest/gr/rande.html#regional-endpoints). Defaults to the Region set in the [provider configuration](https://registry.terraform.io/providers/hashicorp/aws/latest/docs#aws-configuration-reference).
 * `version` - (Optional) Version of the DB engine. For example, `1.0.1.0`, `1.0.2.2`, and `1.0.3.0`. If both the `version` and `preferred_versions` arguments are not configured, the data source will return the default version for the engine.
 
 ## Attribute Reference
