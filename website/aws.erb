<% wrap_layout :inner do %>
    <% content_for :sidebar do %>
        <div class="docs-sidebar hidden-print affix-top" role="complementary">
            <a href="#" class="subnav-toggle">(Expand/collapse all)</a>

            <ul class="nav docs-sidenav">
                <li>
                    <a href="/docs/providers/index.html">All Providers</a>
                </li>

                <li>
                    <a href="/docs/providers/aws/index.html">AWS Provider</a>
                </li>

                <li>
                <a href="#">Guides</a>
                    <ul class="nav nav-visible">

                        <li>
                            <a href="/docs/providers/aws/guides/version-2-upgrade.html">AWS Provider Version 2 Upgrade</a>
                        </li>

                        <li>
                            <a href="/docs/providers/aws/guides/custom-service-endpoints.html">Custom Service Endpoints</a>
                        </li>

                        <li>
                            <a href="https://learn.hashicorp.com/terraform/?track=aws#aws">AWS Provider Track on HashiCorp Learn</a>
                        </li>

                    </ul>
                </li>

                <li>
                <a href="#">Data Sources</a>
                    <ul class="nav">

                        <li>
                            <a href="/docs/providers/aws/d/acm_certificate.html">aws_acm_certificate</a>
                        </li>
                        <li>
                            <a href="/docs/providers/aws/d/acmpca_certificate_authority.html">aws_acmpca_certificate_authority</a>
                        </li>
                        <li>
                            <a href="/docs/providers/aws/d/lb.html">aws_alb</a>
                        </li>
                        <li>
                            <a href="/docs/providers/aws/d/lb_listener.html">aws_alb_listener</a>
                        </li>
                        <li>
                            <a href="/docs/providers/aws/d/lb_target_group.html">aws_alb_target_group</a>
                        </li>
                        <li>
                            <a href="/docs/providers/aws/d/ami.html">aws_ami</a>
                        </li>
                        <li>
                            <a href="/docs/providers/aws/d/ami_ids.html">aws_ami_ids</a>
                        </li>
                        <li>
                            <a href="/docs/providers/aws/d/api_gateway_api_key.html">aws_api_gateway_api_key</a>
                        </li>
                        <li>
                            <a href="/docs/providers/aws/d/api_gateway_resource.html">aws_api_gateway_resource</a>
                        </li>
                        <li>
                            <a href="/docs/providers/aws/d/api_gateway_rest_api.html">aws_api_gateway_rest_api</a>
                        </li>
                        <li>
                            <a href="/docs/providers/aws/d/api_gateway_vpc_link.html">aws_api_gateway_vpc_link</a>
                        </li>
                        <li>
                            <a href="/docs/providers/aws/d/arn.html">aws_arn</a>
                        </li>
                        <li>
                            <a href="/docs/providers/aws/d/autoscaling_group.html">aws_autoscaling_group</a>
                        </li>
                        <li>
                            <a href="/docs/providers/aws/d/autoscaling_groups.html">aws_autoscaling_groups</a>
                        </li>
                        <li>
                            <a href="/docs/providers/aws/d/availability_zone.html">aws_availability_zone</a>
                        </li>
                        <li>
                            <a href="/docs/providers/aws/d/availability_zones.html">aws_availability_zones</a>
                        </li>
                        <li>
                          <a href="/docs/providers/aws/d/batch_compute_environment.html">aws_batch_compute_environment</a>
                        </li>
                        <li>
                          <a href="/docs/providers/aws/d/batch_job_queue.html">aws_batch_job_queue</a>
                        </li>
                        <li>
                            <a href="/docs/providers/aws/d/billing_service_account.html">aws_billing_service_account</a>
                        </li>
                        <li>
                          <a href="/docs/providers/aws/d/caller_identity.html">aws_caller_identity</a>
                        </li>
                        <li>
                            <a href="/docs/providers/aws/d/canonical_user_id.html">aws_canonical_user_id</a>
                        </li>
                        <li>
                            <a href="/docs/providers/aws/d/cloudformation_export.html">aws_cloudformation_export</a>
                        </li>
                        <li>
                            <a href="/docs/providers/aws/d/cloudformation_stack.html">aws_cloudformation_stack</a>
                        </li>
                        <li>
                            <a href="/docs/providers/aws/d/cloudhsm_v2_cluster.html">aws_cloudhsm_v2_cluster</a>
                        </li>
                        <li>
                            <a href="/docs/providers/aws/d/cloudtrail_service_account.html">aws_cloudtrail_service_account</a>
                        </li>
                        <li>
                            <a href="/docs/providers/aws/d/cloudwatch_log_group.html">aws_cloudwatch_log_group</a>
                        </li>
                        <li>
                            <a href="/docs/providers/aws/d/codecommit_repository.html">aws_codecommit_repository</a>
                        </li>
                        <li>
                            <a href="/docs/providers/aws/d/cognito_user_pools.html">aws_cognito_user_pools</a>
                        </li>
                        <li>
                            <a href="/docs/providers/aws/d/cur_report_definition.html">aws_cur_report_definition</a>
                        </li>
                        <li>
                          <a href="/docs/providers/aws/d/db_cluster_snapshot.html">aws_db_cluster_snapshot</a>
                        </li>
                        <li>
                          <a href="/docs/providers/aws/d/db_event_categories.html">aws_db_event_categories</a>
                        </li>
                        <li>
                            <a href="/docs/providers/aws/d/db_instance.html">aws_db_instance</a>
                        </li>
                        <li>
                          <a href="/docs/providers/aws/d/db_snapshot.html">aws_db_snapshot</a>
                        </li>
                        <li>
                          <a href="/docs/providers/aws/d/dx_gateway.html">aws_dx_gateway</a>
                        </li>
                        <li>
                          <a href="/docs/providers/aws/d/dynamodb_table.html">aws_dynamodb_table</a>
                        </li>
                        <li>
                          <a href="/docs/providers/aws/d/ebs_snapshot.html">aws_ebs_snapshot</a>
                        </li>
                        <li>
                          <a href="/docs/providers/aws/d/ebs_snapshot_ids.html">aws_ebs_snapshot_ids</a>
                        </li>
                        <li>
                          <a href="/docs/providers/aws/d/ebs_volume.html">aws_ebs_volume</a>
                        </li>
                        <li>
                          <a href="/docs/providers/aws/d/ec2_transit_gateway.html">aws_ec2_transit_gateway</a>
                        </li>
                        <li>
                          <a href="/docs/providers/aws/d/ec2_transit_gateway_route_table.html">aws_ec2_transit_gateway_route_table</a>
                        </li>
                        <li>
                          <a href="/docs/providers/aws/d/ec2_transit_gateway_vpc_attachment.html">aws_ec2_transit_gateway_vpc_attachment</a>
                        </li>
                        <li>
                          <a href="/docs/providers/aws/d/ec2_transit_gateway_vpn_attachment.html">aws_ec2_transit_gateway_vpn_attachment</a>
                        </li>
                        <li>
                          <a href="/docs/providers/aws/d/ecr_repository.html">aws_ecr_repository</a>
                        </li>
                        <li>
                          <a href="/docs/providers/aws/d/ecs_cluster.html">aws_ecs_cluster</a>
                        </li>
                        <li>
                            <a href="/docs/providers/aws/d/ecs_container_definition.html">aws_ecs_container_definition</a>
                        </li>
                        <li>
                            <a href="/docs/providers/aws/d/ecs_service.html">aws_ecs_service</a>
                        </li>
                        <li>
                            <a href="/docs/providers/aws/d/ecs_task_definition.html">aws_ecs_task_definition</a>
                        </li>
                        <li>
                            <a href="/docs/providers/aws/d/efs_file_system.html">aws_efs_file_system</a>
                        </li>
                        <li>
                            <a href="/docs/providers/aws/d/efs_mount_target.html">aws_efs_mount_target</a>
                        </li>
                        <li>
                            <a href="/docs/providers/aws/d/eip.html">aws_eip</a>
                        </li>
                        <li>
                            <a href="/docs/providers/aws/d/eks_cluster.html">aws_eks_cluster</a>
                        </li>
                        <li>
                            <a href="/docs/providers/aws/d/eks_cluster_auth.html">aws_eks_cluster_auth</a>
                        </li>
                        <li>
                            <a href="/docs/providers/aws/d/elastic_beanstalk_application.html">aws_elastic_beanstalk_application</a>
                        </li>
                        <li>
                            <a href="/docs/providers/aws/d/elastic_beanstalk_hosted_zone.html">aws_elastic_beanstalk_hosted_zone</a>
                        </li>
                        <li>
                            <a href="/docs/providers/aws/d/elastic_beanstalk_solution_stack.html">aws_elastic_beanstalk_solution_stack</a>
                        </li>
                        <li>
                            <a href="/docs/providers/aws/d/elasticache_cluster.html">aws_elasticache_cluster</a>
                        </li>
                        <li>
                            <a href="/docs/providers/aws/d/elasticache_replication_group.html">aws_elasticache_replication_group</a>
                        </li>
                        <li>
                            <a href="/docs/providers/aws/d/elb.html">aws_elb</a>
                        </li>
                        <li>
                            <a href="/docs/providers/aws/d/elb_hosted_zone_id.html">aws_elb_hosted_zone_id</a>
                        </li>
                        <li>
                            <a href="/docs/providers/aws/d/elb_service_account.html">aws_elb_service_account</a>
                        </li>
                        <li>
                            <a href="/docs/providers/aws/d/glue_script.html">aws_glue_script</a>
                        </li>
                        <li>
                            <a href="/docs/providers/aws/d/iam_account_alias.html">aws_iam_account_alias</a>
                        </li>
                        <li>
                            <a href="/docs/providers/aws/d/iam_group.html">aws_iam_group</a>
                        </li>
                        <li>
                            <a href="/docs/providers/aws/d/iam_instance_profile.html">aws_iam_instance_profile</a>
                        </li>
                        <li>
                            <a href="/docs/providers/aws/d/iam_policy.html">aws_iam_policy</a>
                        </li>
                        <li>
                            <a href="/docs/providers/aws/d/iam_policy_document.html">aws_iam_policy_document</a>
                        </li>
                        <li>
                            <a href="/docs/providers/aws/d/iam_role.html">aws_iam_role</a>
                        </li>
                        <li>
                          <a href="/docs/providers/aws/d/iam_server_certificate.html">aws_iam_server_certificate</a>
                        </li>
                        <li>
                            <a href="/docs/providers/aws/d/iam_user.html">aws_iam_user</a>
                        </li>
                        <li>
                          <a href="/docs/providers/aws/d/inspector_rules_packages.html">aws_inspector_rules_packages</a>
                        </li>
                        <li>
                          <a href="/docs/providers/aws/d/instance.html">aws_instance</a>
                        </li>
                        <li>
                          <a href="/docs/providers/aws/d/instances.html">aws_instances</a>
                        </li>
                        <li>
                          <a href="/docs/providers/aws/d/internet_gateway.html">aws_internet_gateway</a>
                        </li>
                        <li>
                          <a href="/docs/providers/aws/d/iot_endpoint.html">aws_iot_endpoint</a>
                        </li>
                        <li>
                            <a href="/docs/providers/aws/d/ip_ranges.html">aws_ip_ranges</a>
                        </li>
                        <li>
                            <a href="/docs/providers/aws/d/kinesis_stream.html">aws_kinesis_stream</a>
                        </li>
                        <li>
                            <a href="/docs/providers/aws/d/kms_alias.html">aws_kms_alias</a>
                        </li>
                        <li>
                            <a href="/docs/providers/aws/d/kms_ciphertext.html">aws_kms_ciphertext</a>
                        </li>
                        <li>
                          <a href="/docs/providers/aws/d/kms_key.html">aws_kms_key</a>
                        </li>
                        <li>
                            <a href="/docs/providers/aws/d/kms_secrets.html">aws_kms_secrets</a>
                        </li>
                        <li>
                            <a href="/docs/providers/aws/d/lambda_function.html">aws_lambda_function</a>
                        </li>
                        <li>
                            <a href="/docs/providers/aws/d/lambda_invocation.html">aws_lambda_invocation</a>
                        </li>
                        <li>
                            <a href="/docs/providers/aws/d/launch_configuration.html">aws_launch_configuration</a>
                        </li>


                        <li>
                            <a href="/docs/providers/aws/d/launch_template.html">aws_launch_template</a>
                        </li>

                        <li>
                            <a href="/docs/providers/aws/d/lb.html">aws_lb</a>
                        </li>
                        <li>
                            <a href="/docs/providers/aws/d/lb_listener.html">aws_lb_listener</a>
                        </li>
                        <li>
                            <a href="/docs/providers/aws/d/lb_target_group.html">aws_lb_target_group</a>
                        </li>
                        <li>
                            <a href="/docs/providers/aws/d/mq_broker.html">aws_mq_broker</a>
                        </li>
                        <li>
                           <a href="/docs/providers/aws/d/nat_gateway.html">aws_nat_gateway</a>
                        </li>
                        <li>
                           <a href="/docs/providers/aws/d/network_acls.html">aws_network_acls</a>
                        </li>
                        <li>
                            <a href="/docs/providers/aws/d/network_interface.html">aws_network_interface</a>
                        </li>
                         <li>
                            <a href="/docs/providers/aws/d/network_interfaces.html">aws_network_interfaces</a>
                        </li>
                        <li>
                            <a href="/docs/providers/aws/d/partition.html">aws_partition</a>
                        </li>
                        <li>
                            <a href="/docs/providers/aws/d/prefix_list.html">aws_prefix_list</a>
                        </li>
                        <li>
                            <a href="/docs/providers/aws/d/pricing_product.html">aws_pricing_product</a>
                        </li>
                        <li>
                            <a href="/docs/providers/aws/d/rds_cluster.html">aws_rds_cluster</a>
                        </li>
                        <li>
                            <a href="/docs/providers/aws/d/redshift_cluster.html">aws_redshift_cluster</a>
                        </li>
                        <li>
                            <a href="/docs/providers/aws/d/redshift_service_account.html">aws_redshift_service_account</a>
                        </li>
                        <li>
                            <a href="/docs/providers/aws/d/region.html">aws_region</a>
                        </li>
                        <li>
                          <a href="/docs/providers/aws/d/route.html">aws_route</a>
                        </li>
                        <li>
                          <a href="/docs/providers/aws/d/route53_delegation_set.html">aws_route53_delegation_set</a>
                        </li>
                        <li>
                          <a href="/docs/providers/aws/d/route53_zone.html">aws_route53_zone</a>
                        </li>
                        <li>
                          <a href="/docs/providers/aws/d/route_table.html">aws_route_table</a>
                        </li>
                        <li>
                          <a href="/docs/providers/aws/d/route_tables.html">aws_route_tables</a>
                        </li>
                        <li>
                            <a href="/docs/providers/aws/d/s3_bucket.html">aws_s3_bucket</a>
                        </li>
                        <li>
                            <a href="/docs/providers/aws/d/s3_bucket_object.html">aws_s3_bucket_object</a>
                        </li>
                        <li>
                         <a href="/docs/providers/aws/d/secretsmanager_secret.html">aws_secretsmanager_secret</a>
                        </li>
                        <li>
                         <a href="/docs/providers/aws/d/secretsmanager_secret_version.html">aws_secretsmanager_secret_version</a>
                        </li>
                        <li>
                         <a href="/docs/providers/aws/d/security_group.html">aws_security_group</a>
                        </li>
                        <li>
                         <a href="/docs/providers/aws/d/security_groups.html">aws_security_groups</a>
                        </li>
                        <li>
                         <a href="/docs/providers/aws/d/sns_topic.html">aws_sns_topic</a>
                        </li>
                        <li>
                         <a href="/docs/providers/aws/d/sqs_queue.html">aws_sqs_queue</a>
                        </li>

                        <li>
                         <a href="/docs/providers/aws/d/ssm_document.html">aws_ssm_document</a>
                        </li>
                        <li>
                         <a href="/docs/providers/aws/d/ssm_parameter.html">aws_ssm_parameter</a>
                        </li>
                        <li>
                         <a href="/docs/providers/aws/d/storagegateway_local_disk.html">aws_storagegateway_local_disk</a>
                        </li>
                        <li>
                            <a href="/docs/providers/aws/d/subnet.html">aws_subnet</a>
                        </li>
                        <li>
                            <a href="/docs/providers/aws/d/subnet_ids.html">aws_subnet_ids</a>
                        </li>
                        <li>
                            <a href="/docs/providers/aws/d/transfer_server.html">aws_transfer_server</a>
                        </li>
                        <li>
                            <a href="/docs/providers/aws/d/vpc.html">aws_vpc</a>
                        </li>
                        <li>
                            <a href="/docs/providers/aws/d/vpc_dhcp_options.html">aws_vpc_dhcp_options</a>
                        </li>
                        <li>
                            <a href="/docs/providers/aws/d/vpc_endpoint.html">aws_vpc_endpoint</a>
                        </li>
                        <li>
                            <a href="/docs/providers/aws/d/vpc_endpoint_service.html">aws_vpc_endpoint_service</a>
                        </li>
                        <li>
                            <a href="/docs/providers/aws/d/vpc_peering_connection.html">aws_vpc_peering_connection</a>
                        </li>
                        <li>
                            <a href="/docs/providers/aws/d/vpcs.html">aws_vpcs</a>
                        </li>
                        <li>
                            <a href="/docs/providers/aws/d/vpn_gateway.html">aws_vpn_gateway</a>
                        </li>
                        <li>
                            <a href="/docs/providers/aws/d/workspaces_bundle.html">aws_workspaces_bundle</a>
                        </li>
                    </ul>
                </li>

                <li>
                  <a href="#">ACM Resources</a>
                  <ul class="nav">
                    <li>
                      <a href="/docs/providers/aws/r/acm_certificate.html">aws_acm_certificate</a>
                    </li>
                    <li>
                      <a href="/docs/providers/aws/r/acm_certificate_validation.html">aws_acm_certificate_validation</a>
                    </li>
                  </ul>
                </li>

                <li>
                  <a href="#">ACM PCA Resources</a>
                  <ul class="nav">
                    <li>
                      <a href="/docs/providers/aws/r/acmpca_certificate_authority.html">aws_acmpca_certificate_authority</a>
                    </li>
                  </ul>
                </li>

                <li>
                    <a href="#">API Gateway Resources</a>
                    <ul class="nav">
                        <li>
                            <a href="/docs/providers/aws/r/api_gateway_account.html">aws_api_gateway_account</a>
                        </li>
                        <li>
                            <a href="/docs/providers/aws/r/api_gateway_api_key.html">aws_api_gateway_api_key</a>
                        </li>
                        <li>
                            <a href="/docs/providers/aws/r/api_gateway_authorizer.html">aws_api_gateway_authorizer</a>
                        </li>
                        <li>
                            <a href="/docs/providers/aws/r/api_gateway_base_path_mapping.html">aws_api_gateway_base_path_mapping</a>
                        </li>
                        <li>
                            <a href="/docs/providers/aws/r/api_gateway_client_certificate.html">aws_api_gateway_client_certificate</a>
                        </li>
                        <li>
                            <a href="/docs/providers/aws/r/api_gateway_deployment.html">aws_api_gateway_deployment</a>
                        </li>
                        <li>
                            <a href="/docs/providers/aws/r/api_gateway_documentation_part.html">aws_api_gateway_documentation_part</a>
                        </li>
                        <li>
                            <a href="/docs/providers/aws/r/api_gateway_documentation_version.html">aws_api_gateway_documentation_version</a>
                        </li>
                        <li>
                            <a href="/docs/providers/aws/r/api_gateway_domain_name.html">aws_api_gateway_domain_name</a>
                        </li>
                        <li>
                            <a href="/docs/providers/aws/r/api_gateway_gateway_response.html">aws_api_gateway_gateway_response</a>
                        </li>
                        <li>
                            <a href="/docs/providers/aws/r/api_gateway_integration.html">aws_api_gateway_integration</a>
                        </li>
                        <li>
                            <a href="/docs/providers/aws/r/api_gateway_integration_response.html">aws_api_gateway_integration_response</a>
                        </li>
                        <li>
                            <a href="/docs/providers/aws/r/api_gateway_method.html">aws_api_gateway_method</a>
                        </li>
                        <li>
                            <a href="/docs/providers/aws/r/api_gateway_method_response.html">aws_api_gateway_method_response</a>
                        </li>
                        <li>
                            <a href="/docs/providers/aws/r/api_gateway_method_settings.html">aws_api_gateway_method_settings</a>
                        </li>
                        <li>
                            <a href="/docs/providers/aws/r/api_gateway_model.html">aws_api_gateway_model</a>
                        </li>
                        <li>
                            <a href="/docs/providers/aws/r/api_gateway_request_validator.html">aws_api_gateway_request_validator</a>
                        </li>
                        <li>
                            <a href="/docs/providers/aws/r/api_gateway_resource.html">aws_api_gateway_resource</a>
                        </li>
                        <li>
                            <a href="/docs/providers/aws/r/api_gateway_rest_api.html">aws_api_gateway_rest_api</a>
                        </li>
                        <li>
                            <a href="/docs/providers/aws/r/api_gateway_stage.html">aws_api_gateway_stage</a>
                        </li>
                        <li>
                            <a href="/docs/providers/aws/r/api_gateway_usage_plan.html">aws_api_gateway_usage_plan</a>
                        </li>
                        <li>
                            <a href="/docs/providers/aws/r/api_gateway_usage_plan_key.html">aws_api_gateway_usage_plan_key</a>
                        </li>
                        <li>
                            <a href="/docs/providers/aws/r/api_gateway_vpc_link.html">aws_api_gateway_vpc_link</a>
                        </li>
                    </ul>
                </li>

                <li>
                    <a href="#">Application Autoscaling Resources</a>
                    <ul class="nav">
                      <li>
                        <a href="/docs/providers/aws/r/appautoscaling_policy.html">aws_appautoscaling_policy</a>
                      </li>
                      <li>
                        <a href="/docs/providers/aws/r/appautoscaling_scheduled_action.html">aws_appautoscaling_scheduled_action</a>
                      </li>
                      <li>
                        <a href="/docs/providers/aws/r/appautoscaling_target.html">aws_appautoscaling_target</a>
                      </li>
                    </ul>
                </li>

                <li>
                    <a href="#">AppMesh Resources</a>
                    <ul class="nav">
                        <li>
                            <a href="/docs/providers/aws/r/appmesh_mesh.html">aws_appmesh_mesh</a>
                        </li>
                        <li>
                            <a href="/docs/providers/aws/r/appmesh_route.html">aws_appmesh_route</a>
                        </li>
                        <li>
                            <a href="/docs/providers/aws/r/appmesh_virtual_node.html">aws_appmesh_virtual_node</a>
                        </li>
                        <li>
                            <a href="/docs/providers/aws/r/appmesh_virtual_router.html">aws_appmesh_virtual_router</a>
                        </li>
                        <li>
                            <a href="/docs/providers/aws/r/appmesh_virtual_service.html">aws_appmesh_virtual_service</a>
                        </li>
                    </ul>
                </li>

                <li>
                    <a href="#">AppSync Resources</a>
                    <ul class="nav">
                        <li>
                            <a href="/docs/providers/aws/r/appsync_datasource.html">aws_appsync_datasource</a>
                        </li>
                        <li>
                            <a href="/docs/providers/aws/r/appsync_graphql_api.html">aws_appsync_graphql_api</a>
                        </li>
                        <li>
                            <a href="/docs/providers/aws/r/appsync_api_key.html">aws_appsync_api_key</a>
                        </li>
                        <li>
                            <a href="/docs/providers/aws/r/appsync_resolver.html">aws_appsync_resolver</a>
                        </li>
                    </ul>
                </li>

                <li>
                    <a href="#">Athena Resources</a>
                    <ul class="nav">
                        <li>
                            <a href="/docs/providers/aws/r/athena_database.html">aws_athena_database</a>
                        </li>
                        <li>
                          <a href="/docs/providers/aws/r/athena_named_query.html">aws_athena_named_query</a>
                        </li>
                    </ul>
                </li>

                <li>
                    <a href="#">Autoscaling Resources</a>
                    <ul class="nav">
                        <li>
                          <a href="/docs/providers/aws/r/autoscaling_attachment.html">aws_autoscaling_attachment</a>
                        </li>

                        <li>
                            <a href="/docs/providers/aws/r/autoscaling_group.html">aws_autoscaling_group</a>
                        </li>

                        <li>
                            <a href="/docs/providers/aws/r/autoscaling_lifecycle_hooks.html">aws_autoscaling_lifecycle_hook</a>
                        </li>

                        <li>
                            <a href="/docs/providers/aws/r/autoscaling_notification.html">aws_autoscaling_notification</a>
                        </li>

                        <li>
                            <a href="/docs/providers/aws/r/autoscaling_policy.html">aws_autoscaling_policy</a>
                        </li>

                        <li>
                          <a href="/docs/providers/aws/r/autoscaling_schedule.html">aws_autoscaling_schedule</a>
                        </li>
                    </ul>
                </li>

                <li>
                    <a href="#">Backup Resources</a>
                    <ul class="nav">
                        <li>
                            <a href="/docs/providers/aws/r/backup_plan.html">aws_backup_plan</a>
                        </li>
                        <li>
                            <a href="/docs/providers/aws/r/backup_selection.html">aws_backup_selection</a>
                        </li>
                        <li>
                            <a href="/docs/providers/aws/r/backup_vault.html">aws_backup_vault</a>
                        </li>
                    </ul>
                </li>

                <li>
                    <a href="#">Batch Resources</a>
                    <ul class="nav">
                        <li>
                            <a href="/docs/providers/aws/r/batch_compute_environment.html">aws_batch_compute_environment</a>
                        </li>
                        <li>
                            <a href="/docs/providers/aws/r/batch_job_definition.html">aws_batch_job_definition</a>
                        </li>
                        <li>
                            <a href="/docs/providers/aws/r/batch_job_queue.html">aws_batch_job_queue</a>
                        </li>
                    </ul>
                </li>

                <li>
                    <a href="#">Budgets Resources</a>
                    <ul class="nav">
                        <li>
                            <a href="/docs/providers/aws/r/budgets_budget.html">aws_budgets_budget</a>
                        </li>
                    </ul>
                </li>

                <li>
                    <a href="#">Cloud9 Resources</a>
                    <ul class="nav">
                        <li>
                            <a href="/docs/providers/aws/r/cloud9_environment_ec2.html">aws_cloud9_environment_ec2</a>
                        </li>
                    </ul>
                </li>

                <li>
                    <a href="#">CloudFormation Resources</a>
                    <ul class="nav">
                        <li>
                            <a href="/docs/providers/aws/r/cloudformation_stack.html">aws_cloudformation_stack</a>
                        </li>
                        <li>
                            <a href="/docs/providers/aws/r/cloudformation_stack_set.html">aws_cloudformation_stack_set</a>
                        </li>
                        <li>
                            <a href="/docs/providers/aws/r/cloudformation_stack_set_instance.html">aws_cloudformation_stack_set_instance</a>
                        </li>
                    </ul>
                </li>

                <li>
                    <a href="#">CloudFront Resources</a>
                    <ul class="nav">
                        <li>
                            <a href="/docs/providers/aws/r/cloudfront_distribution.html">aws_cloudfront_distribution</a>
                        </li>
                        <li>
                            <a href="/docs/providers/aws/r/cloudfront_origin_access_identity.html">aws_cloudfront_origin_access_identity</a>
                        </li>
                        <li>
                            <a href="/docs/providers/aws/r/cloudfront_public_key.html">aws_cloudfront_public_key</a>
                        </li>
                    </ul>
                </li>

                <li>
                    <a href="#">CloudHSM v2 Resources</a>
                    <ul class="nav">
                        <li>
                            <a href="/docs/providers/aws/r/cloudhsm_v2_cluster.html">aws_cloudhsm_v2_cluster</a>
                        </li>
                        <li>
                            <a href="/docs/providers/aws/r/cloudhsm_v2_hsm.html">aws_cloudhsm_v2_hsm</a>
                        </li>
                    </ul>
                </li>

                <li>
                    <a href="#">CloudTrail Resources</a>
                    <ul class="nav">
                        <li>
                            <a href="/docs/providers/aws/r/cloudtrail.html">aws_cloudtrail</a>
                        </li>
                    </ul>
                </li>

                <li>
                    <a href="#">CloudWatch Resources</a>
                    <ul class="nav">
                        <li>
                            <a href="/docs/providers/aws/r/cloudwatch_dashboard.html">aws_cloudwatch_dashboard</a>
                        </li>

                        <li>
                            <a href="/docs/providers/aws/r/cloudwatch_event_permission.html">aws_cloudwatch_event_permission</a>
                        </li>

                        <li>
                            <a href="/docs/providers/aws/r/cloudwatch_event_rule.html">aws_cloudwatch_event_rule</a>
                        </li>

                        <li>
                            <a href="/docs/providers/aws/r/cloudwatch_event_target.html">aws_cloudwatch_event_target</a>
                        </li>

                        <li>
                            <a href="/docs/providers/aws/r/cloudwatch_log_destination.html">aws_cloudwatch_log_destination</a>
                        </li>

                        <li>
                            <a href="/docs/providers/aws/r/cloudwatch_log_destination_policy.html">aws_cloudwatch_log_destination_policy</a>
                        </li>

                        <li>
                            <a href="/docs/providers/aws/r/cloudwatch_log_group.html">aws_cloudwatch_log_group</a>
                        </li>

                        <li>
                            <a href="/docs/providers/aws/r/cloudwatch_log_metric_filter.html">aws_cloudwatch_log_metric_filter</a>
                        </li>

                        <li>
                            <a href="/docs/providers/aws/r/cloudwatch_log_resource_policy.html">aws_cloudwatch_log_resource_policy</a>
                        </li>

                        <li>
                            <a href="/docs/providers/aws/r/cloudwatch_log_stream.html">aws_cloudwatch_log_stream</a>
                        </li>

                        <li>
                            <a href="/docs/providers/aws/r/cloudwatch_log_subscription_filter.html">aws_cloudwatch_log_subscription_filter</a>
                        </li>

                        <li>
                            <a href="/docs/providers/aws/r/cloudwatch_metric_alarm.html">aws_cloudwatch_metric_alarm</a>
                        </li>

                    </ul>
                </li>


                <li>
                    <a href="#">CodeBuild Resources</a>
                    <ul class="nav">

                        <li>
                            <a href="/docs/providers/aws/r/codebuild_project.html">aws_codebuild_project</a>
                        </li>

                        <li>
                            <a href="/docs/providers/aws/r/codebuild_webhook.html">aws_codebuild_webhook</a>
                        </li>

                    </ul>
                </li>


                <li>
                    <a href="#">CodeCommit Resources</a>
                    <ul class="nav">

                        <li>
                            <a href="/docs/providers/aws/r/codecommit_repository.html">aws_codecommit_repository</a>
                        </li>

                        <li>
                            <a href="/docs/providers/aws/r/codecommit_trigger.html">aws_codecommit_trigger</a>
                        </li>
                    </ul>
                </li>

                <li>
                    <a href="#">CodeDeploy Resources</a>
                    <ul class="nav">

                        <li>
                            <a href="/docs/providers/aws/r/codedeploy_app.html">aws_codedeploy_app</a>
                        </li>

                        <li>
                            <a href="/docs/providers/aws/r/codedeploy_deployment_config.html">aws_codedeploy_deployment_config</a>
                        </li>

                        <li>
                            <a href="/docs/providers/aws/r/codedeploy_deployment_group.html">aws_codedeploy_deployment_group</a>
                        </li>

                    </ul>
                </li>

                <li>
                    <a href="#">CodePipeline Resources</a>
                    <ul class="nav">

                        <li>
                            <a href="/docs/providers/aws/r/codepipeline.html">aws_codepipeline</a>
                        </li>


                        <li>
                            <a href="/docs/providers/aws/r/codepipeline_webhook.html">aws_codepipeline_webhook</a>
                        </li>

                    </ul>
                </li>

                <li>
                    <a href="#">Cognito Resources</a>
                    <ul class="nav">
                        <li>
                            <a href="/docs/providers/aws/r/cognito_identity_pool.html">aws_cognito_identity_pool</a>
                        </li>
                        <li>
                            <a href="/docs/providers/aws/r/cognito_identity_pool_roles_attachment.html">aws_cognito_identity_pool_roles_attachment</a>
                        </li>
                        <li>
                            <a href="/docs/providers/aws/r/cognito_identity_provider.html">aws_cognito_identity_provider</a>
                        </li>
                        <li>
                            <a href="/docs/providers/aws/r/cognito_resource_server.html">aws_cognito_resource_server</a>
                        </li>
                        <li>
                            <a href="/docs/providers/aws/r/cognito_user_group.html">aws_cognito_user_group</a>
                        </li>
                        <li>
                            <a href="/docs/providers/aws/r/cognito_user_pool.html">aws_cognito_user_pool</a>
                        </li>
                        <li>
                            <a href="/docs/providers/aws/r/cognito_user_pool_client.html">aws_cognito_user_pool_client</a>
                        </li>
                        <li>
                            <a href="/docs/providers/aws/r/cognito_user_pool_domain.html">aws_cognito_user_pool_domain</a>
                        </li>
                    </ul>
                </li>

                <li>
                    <a href="#">Config Resources</a>
                    <ul class="nav">
                        <li>
                            <a href="/docs/providers/aws/r/config_aggregate_authorization.html">aws_config_aggregate_authorization</a>
                        </li>

                        <li>
                            <a href="/docs/providers/aws/r/config_configuration_aggregator.html">aws_config_configuration_aggregator</a>
                        </li>

                        <li>
                            <a href="/docs/providers/aws/r/config_config_rule.html">aws_config_config_rule</a>
                        </li>

                        <li>
                            <a href="/docs/providers/aws/r/config_configuration_recorder.html">aws_config_configuration_recorder</a>
                        </li>

                        <li>
                            <a href="/docs/providers/aws/r/config_configuration_recorder_status.html">aws_config_configuration_recorder_status</a>
                        </li>

                        <li>
                            <a href="/docs/providers/aws/r/config_delivery_channel.html">aws_config_delivery_channel</a>
                        </li>

                    </ul>
                </li>

                <li>
                    <a href="#">Cost and Usage Report Resources</a>
                    <ul class="nav">

                        <li>
                            <a href="/docs/providers/aws/r/cur_report_definition.html">aws_cur_report_definition</a>
                        </li>

                    </ul>
                </li>

                <li>
                    <a href="#">Data Lifecycle Manager (DLM) Resources</a>
                    <ul class="nav">
                        <li>
                            <a href="/docs/providers/aws/r/dlm_lifecycle_policy.html">aws_dlm_lifecycle_policy</a>
                        </li>
                    </ul>
                </li>

                <li>
                    <a href="#">Database Migration Service (DMS) Resources</a>
                    <ul class="nav">

                        <li>
                            <a href="/docs/providers/aws/r/dms_certificate.html">aws_dms_certificate</a>
                        </li>

                        <li>
                            <a href="/docs/providers/aws/r/dms_endpoint.html">aws_dms_endpoint</a>
                        </li>

                        <li>
                            <a href="/docs/providers/aws/r/dms_replication_instance.html">aws_dms_replication_instance</a>
                        </li>

                        <li>
                            <a href="/docs/providers/aws/r/dms_replication_subnet_group.html">aws_dms_replication_subnet_group</a>
                        </li>

                        <li>
                            <a href="/docs/providers/aws/r/dms_replication_task.html">aws_dms_replication_task</a>
                        </li>

                    </ul>
                </li>

                <li>
                    <a href="#">DataSync Resources</a>
                    <ul class="nav">

                        <li>
                            <a href="/docs/providers/aws/r/datasync_agent.html">aws_datasync_agent</a>
                        </li>

                        <li>
                            <a href="/docs/providers/aws/r/datasync_location_efs.html">aws_datasync_location_efs</a>
                        </li>

                        <li>
                            <a href="/docs/providers/aws/r/datasync_location_nfs.html">aws_datasync_location_nfs</a>
                        </li>

                        <li>
                            <a href="/docs/providers/aws/r/datasync_location_s3.html">aws_datasync_location_s3</a>
                        </li>

                        <li>
                            <a href="/docs/providers/aws/r/datasync_task.html">aws_datasync_task</a>
                        </li>

                    </ul>
                </li>

                <li>
                    <a href="#">Device Farm Resources</a>
                    <ul class="nav">
                        <li>
                            <a href="/docs/providers/aws/r/devicefarm_project.html">aws_devicefarm_project</a>
                        </li>
                    </ul>
                </li>

                <li>
                    <a href="#">Directory Service Resources</a>
                    <ul class="nav">

                        <li>
                            <a href="/docs/providers/aws/r/directory_service_directory.html">aws_directory_service_directory</a>
                        </li>

                        <li>
                            <a href="/docs/providers/aws/r/directory_service_conditional_forwarder.html">aws_directory_service_conditional_forwarder</a>
                        </li>

                    </ul>
                </li>

                <li>
                    <a href="#">Direct Connect Resources</a>
                    <ul class="nav">
                        <li>
                            <a href="/docs/providers/aws/r/dx_bgp_peer.html">aws_dx_bgp_peer</a>
                        </li>
                        <li>
                            <a href="/docs/providers/aws/r/dx_connection.html">aws_dx_connection</a>
                        </li>
                        <li>
                            <a href="/docs/providers/aws/r/dx_connection_association.html">aws_dx_connection_association</a>
                        </li>
                        <li>
                            <a href="/docs/providers/aws/r/dx_gateway.html">aws_dx_gateway</a>
                        </li>
                        <li>
                            <a href="/docs/providers/aws/r/dx_gateway_association.html">aws_dx_gateway_association</a>
                        </li>
                        <li>
                            <a href="/docs/providers/aws/r/dx_hosted_private_virtual_interface.html">aws_dx_hosted_private_virtual_interface</a>
                        </li>
                        <li>
                            <a href="/docs/providers/aws/r/dx_hosted_private_virtual_interface_accepter.html">aws_dx_hosted_private_virtual_interface_accepter</a>
                        </li>
                        <li>
                            <a href="/docs/providers/aws/r/dx_hosted_public_virtual_interface.html">aws_dx_hosted_public_virtual_interface</a>
                        </li>
                        <li>
                            <a href="/docs/providers/aws/r/dx_hosted_public_virtual_interface_accepter.html">aws_dx_hosted_public_virtual_interface_accepter</a>
                        </li>
                        <li>
                            <a href="/docs/providers/aws/r/dx_lag.html">aws_dx_lag</a>
                        </li>
                        <li>
                            <a href="/docs/providers/aws/r/dx_private_virtual_interface.html">aws_dx_private_virtual_interface</a>
                        </li>
                        <li>
                            <a href="/docs/providers/aws/r/dx_public_virtual_interface.html">aws_dx_public_virtual_interface</a>
                        </li>
                    </ul>
                </li>

                <li>
                    <a href="#">DynamoDB Resources</a>
                    <ul class="nav">

                        <li>
                            <a href="/docs/providers/aws/r/dynamodb_global_table.html">aws_dynamodb_global_table</a>
                        </li>

                        <li>
                            <a href="/docs/providers/aws/r/dynamodb_table.html">aws_dynamodb_table</a>
                        </li>

                        <li>
                            <a href="/docs/providers/aws/r/dynamodb_table_item.html">aws_dynamodb_table_item</a>
                        </li>

                    </ul>
                </li>


                <li>
                    <a href="#">DynamoDB Accelerator (DAX) Resources</a>
                    <ul class="nav">

                        <li>
                            <a href="/docs/providers/aws/r/dax_cluster.html">aws_dax_cluster</a>
                        </li>

                        <li>
                            <a href="/docs/providers/aws/r/dax_parameter_group.html">aws_dax_parameter_group</a>
                        </li>

                        <li>
                            <a href="/docs/providers/aws/r/dax_subnet_group.html">aws_dax_subnet_group</a>
                        </li>

                    </ul>
                </li>

                <li>
                    <a href="#">DocumentDB Resources</a>
                    <ul class="nav">

                        <li>
                            <a href="/docs/providers/aws/r/docdb_cluster.html">aws_docdb_cluster</a>
                        </li>

                        <li>
                            <a href="/docs/providers/aws/r/docdb_cluster_instance.html">aws_docdb_cluster_instance</a>
                        </li>

                        <li>
                            <a href="/docs/providers/aws/r/docdb_cluster_parameter_group.html">aws_docdb_cluster_parameter_group</a>
                        </li>

                        <li>
                            <a href="/docs/providers/aws/r/docdb_cluster_snapshot.html">aws_docdb_cluster_snapshot</a>
                        </li>

                        <li>
                            <a href="/docs/providers/aws/r/docdb_subnet_group.html">aws_docdb_subnet_group</a>
                        </li>

                    </ul>
                </li>

                <li>
                    <a href="#">EC2 Resources</a>
                    <ul class="nav">

                        <li>
                            <a href="/docs/providers/aws/r/ami.html">aws_ami</a>
                        </li>

                        <li>
                            <a href="/docs/providers/aws/r/ami_copy.html">aws_ami_copy</a>
                        </li>

                        <li>
                            <a href="/docs/providers/aws/r/ami_from_instance.html">aws_ami_from_instance</a>
                        </li>

                        <li>
                            <a href="/docs/providers/aws/r/ami_launch_permission.html">aws_ami_launch_permission</a>
                        </li>

                        <li>
                          <a href="/docs/providers/aws/r/ebs_snapshot.html">aws_ebs_snapshot</a>
                        </li>

                        <li>
                          <a href="/docs/providers/aws/r/ebs_snapshot_copy.html">aws_ebs_snapshot_copy</a>
                        </li>

                        <li>
                            <a href="/docs/providers/aws/r/ebs_volume.html">aws_ebs_volume</a>
                        </li>

                        <li>
                            <a href="/docs/providers/aws/r/ec2_capacity_reservation.html">aws_ec2_capacity_reservation</a>
                        </li>

                        <li>
                            <a href="/docs/providers/aws/r/ec2_client_vpn_endpoint.html">aws_ec2_client_vpn_endpoint</a>
                        </li>

                        <li>
                            <a href="/docs/providers/aws/r/ec2_client_vpn_network_association.html">aws_ec2_client_vpn_network_association</a>
                        </li>

                        <li>
                            <a href="/docs/providers/aws/r/ec2_fleet.html">aws_ec2_fleet</a>
                        </li>

                        <li>
                            <a href="/docs/providers/aws/r/ec2_transit_gateway.html">aws_ec2_transit_gateway</a>
                        </li>

                        <li>
                            <a href="/docs/providers/aws/r/ec2_transit_gateway_route.html">aws_ec2_transit_gateway_route</a>
                        </li>

                        <li>
                            <a href="/docs/providers/aws/r/ec2_transit_gateway_route_table.html">aws_ec2_transit_gateway_route_table</a>
                        </li>

                        <li>
                            <a href="/docs/providers/aws/r/ec2_transit_gateway_route_table_association.html">aws_ec2_transit_gateway_route_table_association</a>
                        </li>

                        <li>
                            <a href="/docs/providers/aws/r/ec2_transit_gateway_route_table_propagation.html">aws_ec2_transit_gateway_route_table_propagation</a>
                        </li>

                        <li>
                            <a href="/docs/providers/aws/r/ec2_transit_gateway_vpc_attachment.html">aws_ec2_transit_gateway_vpc_attachment</a>
                        </li>

                        <li>
                            <a href="/docs/providers/aws/r/eip.html">aws_eip</a>
                        </li>

                        <li>
                          <a href="/docs/providers/aws/r/eip_association.html">aws_eip_association</a>
                        </li>

                        <li>
                            <a href="/docs/providers/aws/r/instance.html">aws_instance</a>
                        </li>

                        <li>
                            <a href="/docs/providers/aws/r/key_pair.html">aws_key_pair</a>
                        </li>

                        <li>
                            <a href="/docs/providers/aws/r/launch_configuration.html">aws_launch_configuration</a>
                        </li>

                        <li>
                            <a href="/docs/providers/aws/r/launch_template.html">aws_launch_template</a>
                        </li>

                        <li>
                            <a href="/docs/providers/aws/r/placement_group.html">aws_placement_group</a>
                        </li>

                        <li>
                          <a href="/docs/providers/aws/r/snapshot_create_volume_permission.html">aws_snapshot_create_volume_permission</a>
                        </li>

                        <li>
                            <a href="/docs/providers/aws/r/spot_datafeed_subscription.html">aws_spot_datafeed_subscription</a>
                        </li>

                        <li>
                            <a href="/docs/providers/aws/r/spot_fleet_request.html">aws_spot_fleet_request</a>
                        </li>

                        <li>
                            <a href="/docs/providers/aws/r/spot_instance_request.html">aws_spot_instance_request</a>
                        </li>

                        <li>
                            <a href="/docs/providers/aws/r/volume_attachment.html">aws_volume_attachment</a>
                        </li>
                    </ul>
                </li>

                <li>
                    <a href="#">ECR Resources</a>
                    <ul class="nav">

                        <li>
                            <a href="/docs/providers/aws/r/ecr_lifecycle_policy.html">aws_ecr_lifecycle_policy</a>
                        </li>

                        <li>
                            <a href="/docs/providers/aws/r/ecr_repository.html">aws_ecr_repository</a>
                        </li>

                        <li>
                            <a href="/docs/providers/aws/r/ecr_repository_policy.html">aws_ecr_repository_policy</a>
                        </li>

                    </ul>
                </li>


                <li>
                    <a href="#">ECS Resources</a>
                    <ul class="nav">

                        <li>
                            <a href="/docs/providers/aws/r/ecs_cluster.html">aws_ecs_cluster</a>
                        </li>

                        <li>
                            <a href="/docs/providers/aws/r/ecs_service.html">aws_ecs_service</a>
                        </li>

                        <li>
                            <a href="/docs/providers/aws/r/ecs_task_definition.html">aws_ecs_task_definition</a>
                        </li>

                    </ul>
                </li>

                <li>
                    <a href="#">EFS Resources</a>
                    <ul class="nav">

                        <li>
                            <a href="/docs/providers/aws/r/efs_file_system.html">aws_efs_file_system</a>
                        </li>

                        <li>
                            <a href="/docs/providers/aws/r/efs_mount_target.html">aws_efs_mount_target</a>
                        </li>

                    </ul>
                </li>


                <li>
                    <a href="#">EKS Resources</a>
                    <ul class="nav">

                        <li>
                            <a href="/docs/providers/aws/r/eks_cluster.html">aws_eks_cluster</a>
                        </li>

                    </ul>
                </li>


                <li>
                    <a href="#">ElastiCache Resources</a>
                    <ul class="nav">

                        <li>
                            <a href="/docs/providers/aws/r/elasticache_cluster.html">aws_elasticache_cluster</a>
                        </li>

                        <li>
                            <a href="/docs/providers/aws/r/elasticache_parameter_group.html">aws_elasticache_parameter_group</a>
                        </li>

                        <li>
                            <a href="/docs/providers/aws/r/elasticache_replication_group.html">aws_elasticache_replication_group</a>
                        </li>

                        <li>
                            <a href="/docs/providers/aws/r/elasticache_security_group.html">aws_elasticache_security_group</a>
                        </li>

                        <li>
                            <a href="/docs/providers/aws/r/elasticache_subnet_group.html">aws_elasticache_subnet_group</a>
                        </li>

                    </ul>
                </li>


                <li>
                    <a href="#">Elastic Beanstalk Resources</a>
                    <ul class="nav">
                        <li>
                            <a href="/docs/providers/aws/r/elastic_beanstalk_application.html">aws_elastic_beanstalk_application</a>
                        </li>
                        <li>
                            <a href="/docs/providers/aws/r/elastic_beanstalk_application_version.html">aws_elastic_beanstalk_application_version</a>
                        </li>
                        <li>
                            <a href="/docs/providers/aws/r/elastic_beanstalk_configuration_template.html">aws_elastic_beanstalk_configuration_template</a>
                        </li>

                        <li>
                            <a href="/docs/providers/aws/r/elastic_beanstalk_environment.html">aws_elastic_beanstalk_environment</a>
                        </li>
                    </ul>
                </li>

                <li>
                    <a href="#">Elastic Load Balancing (ELB Classic) Resources</a>
                    <ul class="nav">
                        <li>
                            <a href="/docs/providers/aws/r/app_cookie_stickiness_policy.html">aws_app_cookie_stickiness_policy</a>
                        </li>

                        <li>
                            <a href="/docs/providers/aws/r/elb.html">aws_elb</a>
                        </li>

                        <li>
                            <a href="/docs/providers/aws/r/elb_attachment.html">aws_elb_attachment</a>
                        </li>

                        <li>
                            <a href="/docs/providers/aws/r/lb_cookie_stickiness_policy.html">aws_lb_cookie_stickiness_policy</a>
                        </li>

                        <li>
                            <a href="/docs/providers/aws/r/lb_ssl_negotiation_policy.html">aws_lb_ssl_negotiation_policy</a>
                        </li>

                        <li>
                            <a href="/docs/providers/aws/r/load_balancer_backend_server_policy.html">aws_load_balancer_backend_server_policy</a>
                        </li>

                        <li>
                            <a href="/docs/providers/aws/r/load_balancer_listener_policy.html">aws_load_balancer_listener_policy</a>
                        </li>

                        <li>
                            <a href="/docs/providers/aws/r/load_balancer_policy.html">aws_load_balancer_policy</a>
                        </li>

                        <li>
                            <a href="/docs/providers/aws/r/proxy_protocol_policy.html">aws_proxy_protocol_policy</a>
                        </li>
                    </ul>
                </li>

                <li>
                    <a href="#">Elastic Load Balancing v2 (ALB/NLB) Resources</a>
                    <ul class="nav">
                        <li>
                            <a href="/docs/providers/aws/r/lb.html">aws_lb</a>
                        </li>

                        <li>
                            <a href="/docs/providers/aws/r/lb_listener.html">aws_lb_listener</a>
                        </li>

                        <li>
                          <a href="/docs/providers/aws/r/lb_listener_certificate.html">aws_lb_listener_certificate</a>
                        </li>

                        <li>
                          <a href="/docs/providers/aws/r/lb_listener_rule.html">aws_lb_listener_rule</a>
                        </li>

                        <li>
                            <a href="/docs/providers/aws/r/lb_target_group.html">aws_lb_target_group</a>
                        </li>

                        <li>
                          <a href="/docs/providers/aws/r/lb_target_group_attachment.html">aws_lb_target_group_attachment</a>
                        </li>
                    </ul>
                </li>

                <li>
                    <a href="#">Elastic Map Reduce (EMR) Resources</a>
                    <ul class="nav">
                        <li>
                            <a href="/docs/providers/aws/r/emr_cluster.html">aws_emr_cluster</a>
                        </li>

                        <li>
                            <a href="/docs/providers/aws/r/emr_instance_group.html">aws_emr_instance_group</a>
                        </li>

                        <li>
                            <a href="/docs/providers/aws/r/emr_security_configuration.html">aws_emr_security_configuration</a>
                        </li>
                    </ul>
                </li>

                <li>
                    <a href="#">ElasticSearch Resources</a>
                    <ul class="nav">

                        <li>
                            <a href="/docs/providers/aws/r/elasticsearch_domain.html">aws_elasticsearch_domain</a>
                        </li>

                        <li>
                            <a href="/docs/providers/aws/r/elasticsearch_domain_policy.html">aws_elasticsearch_domain_policy</a>
                        </li>

                    </ul>
                </li>

                <li>
                    <a href="#">Elastic Transcoder Resources</a>
                    <ul class="nav">

                        <li>
                            <a href="/docs/providers/aws/r/elastic_transcoder_pipeline.html">aws_elastictranscoder_pipeline</a>
                        </li>

                        <li>
                            <a href="/docs/providers/aws/r/elastic_transcoder_preset.html">aws_elastictranscoder_preset</a>
                        </li>

                    </ul>
                </li>

                <li>
                    <a href="#">Gamelift Resources</a>
                    <ul class="nav">
                        <li>
                            <a href="/docs/providers/aws/r/gamelift_alias.html">aws_gamelift_alias</a>
                        </li>
                        <li>
                            <a href="/docs/providers/aws/r/gamelift_build.html">aws_gamelift_build</a>
                        </li>
                        <li>
                            <a href="/docs/providers/aws/r/gamelift_fleet.html">aws_gamelift_fleet</a>
                        </li>
                        <li>
                            <a href="/docs/providers/aws/r/gamelift_game_session_queue.html">aws_gamelift_game_session_queue</a>
                        </li>
                    </ul>
                 </li>

                <li>
                    <a href="#">Glacier Resources</a>
                    <ul class="nav">
                        <li>
                            <a href="/docs/providers/aws/r/glacier_vault.html">aws_glacier_vault</a>
                        </li>
                        <li>
                            <a href="/docs/providers/aws/r/glacier_vault_lock.html">aws_glacier_vault_lock</a>
                        </li>
                    </ul>
                 </li>

                <li>
                    <a href="#">Global Accelerator Resources</a>
                    <ul class="nav">
                        <li>
                            <a href="/docs/providers/aws/r/globalaccelerator_accelerator.html">aws_globalaccelerator_accelerator</a>
                        </li>
                    </ul>
<<<<<<< HEAD
                    <ul class="nav nav-visible">
                        <li<%= sidebar_current("docs-aws-resource-globalaccelerator-listener") %>>
=======
                    <ul class="nav">
                        <li>
>>>>>>> f329cc92
                            <a href="/docs/providers/aws/r/globalaccelerator_listener.html">aws_globalaccelerator_listener</a>
                        </li>
                    </ul>
                 </li>

                 <li>
                    <a href="#">Glue Resources</a>
                    <ul class="nav">
                        <li>
                            <a href="/docs/providers/aws/r/glue_catalog_database.html">aws_glue_catalog_database</a>
                        </li>
                        <li>
                            <a href="/docs/providers/aws/r/glue_catalog_table.html">aws_glue_catalog_table</a>
                        </li>
                        <li>
                            <a href="/docs/providers/aws/r/glue_classifier.html">aws_glue_classifier</a>
                        </li>
                        <li>
                            <a href="/docs/providers/aws/r/glue_connection.html">aws_glue_connection</a>
                        </li>
                        <li>
                            <a href="/docs/providers/aws/r/glue_crawler.html">aws_glue_crawler</a>
                        </li>
                        <li>
                            <a href="/docs/providers/aws/r/glue_job.html">aws_glue_job</a>
                        </li>
                        <li>
                            <a href="/docs/providers/aws/r/glue_security_configuration.html">aws_glue_security_configuration</a>
                        </li>
                        <li>
                            <a href="/docs/providers/aws/r/glue_trigger.html">aws_glue_trigger</a>
                        </li>
                    </ul>
                 </li>

                <li>
                    <a href="#">GuardDuty Resources</a>
                    <ul class="nav">
                        <li>
                            <a href="/docs/providers/aws/r/guardduty_detector.html">aws_guardduty_detector</a>
                        </li>

                        <li>
                            <a href="/docs/providers/aws/r/guardduty_invite_accepter.html">aws_guardduty_invite_accepter</a>
                        </li>

                        <li>
                            <a href="/docs/providers/aws/r/guardduty_ipset.html">aws_guardduty_ipset</a>
                        </li>

                        <li>
                            <a href="/docs/providers/aws/r/guardduty_member.html">aws_guardduty_member</a>
                        </li>

                        <li>
                            <a href="/docs/providers/aws/r/guardduty_threatintelset.html">aws_guardduty_threatintelset</a>
                        </li>
                    </ul>
                 </li>

                <li>
                    <a href="#">IAM Resources</a>
                    <ul class="nav">

                        <li>
                            <a href="/docs/providers/aws/r/iam_access_key.html">aws_iam_access_key</a>
                        </li>

                        <li>
                            <a href="/docs/providers/aws/r/iam_account_alias.html">aws_iam_account_alias</a>
                        </li>

                        <li>
                            <a href="/docs/providers/aws/r/iam_account_password_policy.html">aws_iam_account_password_policy</a>
                        </li>

                        <li>
                            <a href="/docs/providers/aws/r/iam_group.html">aws_iam_group</a>
                        </li>

                        <li>
                            <a href="/docs/providers/aws/r/iam_group_membership.html">aws_iam_group_membership</a>
                        </li>

                        <li>
                            <a href="/docs/providers/aws/r/iam_group_policy.html">aws_iam_group_policy</a>
                        </li>

                        <li>
                            <a href="/docs/providers/aws/r/iam_group_policy_attachment.html">aws_iam_group_policy_attachment</a>
                        </li>

                        <li>
                            <a href="/docs/providers/aws/r/iam_instance_profile.html">aws_iam_instance_profile</a>
                        </li>

                        <li>
                            <a href="/docs/providers/aws/r/iam_openid_connect_provider.html">aws_iam_openid_connect_provider</a>
                        </li>

                        <li>
                            <a href="/docs/providers/aws/r/iam_policy.html">aws_iam_policy</a>
                        </li>

                        <li>
                            <a href="/docs/providers/aws/r/iam_policy_attachment.html">aws_iam_policy_attachment</a>
                        </li>

                        <li>
                            <a href="/docs/providers/aws/r/iam_role.html">aws_iam_role</a>
                        </li>

                        <li>
                            <a href="/docs/providers/aws/r/iam_role_policy.html">aws_iam_role_policy</a>
                        </li>

                        <li>
                            <a href="/docs/providers/aws/r/iam_role_policy_attachment.html">aws_iam_role_policy_attachment</a>
                        </li>

                        <li>
                            <a href="/docs/providers/aws/r/iam_saml_provider.html">aws_iam_saml_provider</a>
                        </li>

                        <li>
                            <a href="/docs/providers/aws/r/iam_server_certificate.html">aws_iam_server_certificate</a>
                        </li>

                        <li>
                            <a href="/docs/providers/aws/r/iam_service_linked_role.html">aws_iam_service_linked_role</a>
                        </li>

                        <li>
                            <a href="/docs/providers/aws/r/iam_user.html">aws_iam_user</a>
                        </li>

                        <li>
                            <a href="/docs/providers/aws/r/iam_user_group_membership.html">aws_iam_user_group_membership</a>
                        </li>

                        <li>
                          <a href="/docs/providers/aws/r/iam_user_login_profile.html">aws_iam_user_login_profile</a>
                        </li>

                        <li>
                            <a href="/docs/providers/aws/r/iam_user_policy.html">aws_iam_user_policy</a>
                        </li>

                        <li>
                            <a href="/docs/providers/aws/r/iam_user_policy_attachment.html">aws_iam_user_policy_attachment</a>
                        </li>

                        <li>
                          <a href="/docs/providers/aws/r/iam_user_ssh_key.html">aws_iam_user_ssh_key</a>
                        </li>

                    </ul>
                </li>

                <li>
                    <a href="#">IoT Resources</a>
                    <ul class="nav">

                    <li>
                      <a href="/docs/providers/aws/r/iot_certificate.html">aws_iot_certificate</a>
                    </li>

                    <li>
                      <a href="/docs/providers/aws/r/iot_policy.html">aws_iot_policy</a>
                    </li>

                    <li>
                      <a href="/docs/providers/aws/r/iot_policy_attachment.html">aws_iot_policy_attachment</a>
                    </li>

                    <li>
                        <a href="/docs/providers/aws/r/iot_topic_rule.html">aws_iot_topic_rule</a>
                    </li>
                    <li>
                        <a href="/docs/providers/aws/r/iot_thing.html">aws_iot_thing</a>
                    </li>

                    <li>
                        <a href="/docs/providers/aws/r/iot_thing_principal_attachment.html">aws_iot_thing_principal_attachment</a>
                    </li>

                    <li>
                        <a href="/docs/providers/aws/r/iot_thing_type.html">aws_iot_thing_type</a>
                    </li>

                    <li>
                        <a href="/docs/providers/aws/r/iot_role_alias.html">aws_iot_role_alias</a>
                    </li>
                  </ul>
                </li>

                <li>
                  <a href="#">Inspector Resources</a>
                  <ul class="nav">

                    <li>
                      <a href="/docs/providers/aws/r/inspector_assessment_target.html">aws_inspector_assessment_target</a>
                    </li>

                    <li>
                      <a href="/docs/providers/aws/r/inspector_assessment_template.html">aws_inspector_assessment_template</a>
                    </li>

                    <li>
                      <a href="/docs/providers/aws/r/inspector_resource_group.html">aws_inspector_resource_group</a>
                    </li>

                  </ul>
                </li>


                <li>
                    <a href="#">Kinesis Resources</a>
                    <ul class="nav">

                        <li>
                            <a href="/docs/providers/aws/r/kinesis_analytics_application.html">aws_kinesis_analytics_application</a>
                        </li>

                        <li>
                            <a href="/docs/providers/aws/r/kinesis_stream.html">aws_kinesis_stream</a>
                        </li>

                    </ul>
                </li>

              <li>
                <a href="#">Kinesis Firehose Resources</a>
                <ul class="nav">

                  <li>
                    <a href="/docs/providers/aws/r/kinesis_firehose_delivery_stream.html">aws_kinesis_firehose_delivery_stream</a>
                  </li>

                </ul>
              </li>

              <li>
                <a href="#">KMS Resources</a>
                <ul class="nav">

                  <li>
                    <a href="/docs/providers/aws/r/kms_alias.html">aws_kms_alias</a>
                  </li>

                  <li>
                    <a href="/docs/providers/aws/r/kms_external_key.html">aws_kms_external_key</a>
                  </li>

                  <li>
                    <a href="/docs/providers/aws/r/kms_grant.html">aws_kms_grant</a>
                  </li>

                  <li>
                      <a href="/docs/providers/aws/r/kms_ciphertext.html">aws_kms_ciphertext</a>
                  </li>

                  <li>
                    <a href="/docs/providers/aws/r/kms_key.html">aws_kms_key</a>
                  </li>

                </ul>
              </li>

              <li>
                  <a href="#">Lambda Resources</a>
                  <ul class="nav">
                      <li>
                          <a href="/docs/providers/aws/r/lambda_alias.html">aws_lambda_alias</a>
                      </li>
                      <li>
                          <a href="/docs/providers/aws/r/lambda_event_source_mapping.html">aws_lambda_event_source_mapping</a>
                      </li>
                      <li>
                          <a href="/docs/providers/aws/r/lambda_function.html">aws_lambda_function</a>
                      </li>
                      <li>
                          <a href="/docs/providers/aws/r/lambda_layer_version.html">aws_lambda_layer_version</a>
                      </li>
                      <li>
                          <a href="/docs/providers/aws/r/lambda_permission.html">aws_lambda_permission</a>
                      </li>
                  </ul>
              </li>

                <li>
                    <a href="#">License Manager Resources</a>
                    <ul class="nav">

                        <li>
                            <a href="/docs/providers/aws/r/licensemanager_association.html">aws_licensemanager_association</a>
                        </li>

                        <li>
                            <a href="/docs/providers/aws/r/licensemanager_license_configuration.html">aws_licensemanager_license_configuration</a>
                        </li>

                    </ul>
                </li>

                <li>
                    <a href="#">Lightsail Resources</a>
                    <ul class="nav">

                        <li>
                          <a href="/docs/providers/aws/r/lightsail_domain.html">aws_lightsail_domain</a>
                        </li>

                        <li>
                            <a href="/docs/providers/aws/r/lightsail_instance.html">aws_lightsail_instance</a>
                        </li>

                        <li>
                            <a href="/docs/providers/aws/r/lightsail_key_pair.html">aws_lightsail_key_pair</a>
                        </li>

                        <li>
                            <a href="/docs/providers/aws/r/lightsail_static_ip.html">aws_lightsail_static_ip</a>
                        </li>

                        <li>
                            <a href="/docs/providers/aws/r/lightsail_static_ip_attachment.html">aws_lightsail_static_ip_attachment</a>
                        </li>

                    </ul>
                </li>

                <li>
                    <a href="#">Macie Resources</a>
                    <ul class="nav">

                        <li>
                            <a href="/docs/providers/aws/r/macie_member_account_association.html">aws_macie_member_account_association</a>
                        </li>

                        <li>
                            <a href="/docs/providers/aws/r/macie_s3_bucket_association.html">aws_macie_s3_bucket_association</a>
                        </li>

                    </ul>
                </li>

                <li>
                    <a href="#">MQ Resources</a>
                    <ul class="nav">
                        <li>
                          <a href="/docs/providers/aws/r/mq_broker.html">aws_mq_broker</a>
                        </li>
                        <li>
                            <a href="/docs/providers/aws/r/mq_configuration.html">aws_mq_configuration</a>
                        </li>

                    </ul>
                </li>

                <li>
                    <a href="#">MediaPackage Resources</a>
                    <ul class="nav">

                        <li>
                          <a href="/docs/providers/aws/r/media_package_channel.html">aws_media_package_channel</a>
                        </li>

                    </ul>
                </li>

                <li>
                    <a href="#">MediaStore Resources</a>
                    <ul class="nav">

                        <li>
                          <a href="/docs/providers/aws/r/media_store_container.html">aws_media_store_container</a>
                        </li>
                        <li>
                          <a href="/docs/providers/aws/r/media_store_container_policy.html">aws_media_store_container_policy</a>
                        </li>

                    </ul>
                </li>

                <li>
                    <a href="#">Neptune Resources</a>
                    <ul class="nav">

                        <li>
                            <a href="/docs/providers/aws/r/neptune_parameter_group.html">aws_neptune_parameter_group</a>
                        </li>

                        <li>
                            <a href="/docs/providers/aws/r/neptune_subnet_group.html">aws_neptune_subnet_group</a>
                        </li>

                         <li>
                            <a href="/docs/providers/aws/r/neptune_cluster_parameter_group.html">aws_neptune_cluster_parameter_group</a>
                        </li>

                         <li>
                            <a href="/docs/providers/aws/r/neptune_cluster.html">aws_neptune_cluster</a>
                        </li>

                        <li>
                            <a href="/docs/providers/aws/r/neptune_cluster_instance.html">aws_neptune_cluster_instance</a>
                        </li>

                        <li>
                            <a href="/docs/providers/aws/r/neptune_cluster_snapshot.html">aws_neptune_cluster_snapshot</a>
                        </li>

                        <li>
                            <a href="/docs/providers/aws/r/neptune_event_subscription.html">aws_neptune_event_subscription</a>
                        </li>

                    </ul>
                </li>

                <li>
                    <a href="#">OpsWorks Resources</a>
                    <ul class="nav">

                        <li>
                            <a href="/docs/providers/aws/r/opsworks_application.html">aws_opsworks_application</a>
                        </li>

                        <li>
                            <a href="/docs/providers/aws/r/opsworks_custom_layer.html">aws_opsworks_custom_layer</a>
                        </li>

                        <li>
                            <a href="/docs/providers/aws/r/opsworks_ganglia_layer.html">aws_opsworks_ganglia_layer</a>
                        </li>

                        <li>
                            <a href="/docs/providers/aws/r/opsworks_haproxy_layer.html">aws_opsworks_haproxy_layer</a>
                        </li>

                        <li>
                            <a href="/docs/providers/aws/r/opsworks_instance.html">aws_opsworks_instance</a>
                        </li>

                        <li>
                            <a href="/docs/providers/aws/r/opsworks_java_app_layer.html">aws_opsworks_java_app_layer</a>
                        </li>

                        <li>
                            <a href="/docs/providers/aws/r/opsworks_memcached_layer.html">aws_opsworks_memcached_layer</a>
                        </li>

                        <li>
                            <a href="/docs/providers/aws/r/opsworks_mysql_layer.html">aws_opsworks_mysql_layer</a>
                        </li>

                        <li>
                            <a href="/docs/providers/aws/r/opsworks_nodejs_app_layer.html">aws_opsworks_nodejs_app_layer</a>
                        </li>

                        <li>
                            <a href="/docs/providers/aws/r/opsworks_permission.html">aws_opsworks_permission</a>
                        </li>

                        <li>
                            <a href="/docs/providers/aws/r/opsworks_php_app_layer.html">aws_opsworks_php_app_layer</a>
                        </li>

                        <li>
                            <a href="/docs/providers/aws/r/opsworks_rails_app_layer.html">aws_opsworks_rails_app_layer</a>
                        </li>

                        <li>
                          <a href="/docs/providers/aws/r/opsworks_rds_db_instance.html">aws_opsworks_rds_db_instance</a>
                        </li>

                        <li>
                            <a href="/docs/providers/aws/r/opsworks_stack.html">aws_opsworks_stack</a>
                        </li>

                        <li>
                            <a href="/docs/providers/aws/r/opsworks_static_web_layer.html">aws_opsworks_static_web_layer</a>
                        </li>

                        <li>
                            <a href="/docs/providers/aws/r/opsworks_user_profile.html">aws_opsworks_user_profile</a>
                        </li>

                    </ul>
                </li>

                <li>
                    <a href="#">Organizations Resources</a>
                    <ul class="nav">

                        <li>
                            <a href="/docs/providers/aws/r/organizations_account.html">aws_organizations_account</a>
                        </li>
                        <li>
                            <a href="/docs/providers/aws/r/organizations_organization.html">aws_organizations_organization</a>
                        </li>
                        <li>
                            <a href="/docs/providers/aws/r/organizations_policy.html">aws_organizations_policy</a>
                        </li>
                        <li>
                            <a href="/docs/providers/aws/r/organizations_policy_attachment.html">aws_organizations_policy_attachment</a>
                        </li>
                    </ul>
                </li>

                <li>
                    <a href="#">Pinpoint Resources</a>
                    <ul class="nav">

                        <li>
                            <a href="/docs/providers/aws/r/pinpoint_app.html">aws_pinpoint_app</a>
                        </li>
                        <li>
                            <a href="/docs/providers/aws/r/pinpoint_adm_channel.html">aws_pinpoint_adm_channel</a>
                        </li>
                        <li>
                            <a href="/docs/providers/aws/r/pinpoint_apns_channel.html">aws_pinpoint_apns_channel</a>
                        </li>
                        <li>
                            <a href="/docs/providers/aws/r/pinpoint_apns_sandbox_channel.html">aws_pinpoint_apns_sandbox_channel</a>
                        </li>
                        <li>
                            <a href="/docs/providers/aws/r/pinpoint_apns_voip_channel.html">aws_pinpoint_apns_voip_channel</a>
                        </li>
                        <li>
                            <a href="/docs/providers/aws/r/pinpoint_apns_voip_sandbox_channel.html">aws_pinpoint_apns_voip_sandbox_channel</a>
                        </li>
                        <li>
                            <a href="/docs/providers/aws/r/pinpoint_baidu_channel.html">aws_pinpoint_baidu_channel</a>
                        </li>
                        <li>
                            <a href="/docs/providers/aws/r/pinpoint_email_channel.html">aws_pinpoint_email_channel</a>
                        </li>
                        <li>
                            <a href="/docs/providers/aws/r/pinpoint_event_stream.html">aws_pinpoint_event_stream</a>
                        </li>
                        <li>
                            <a href="/docs/providers/aws/r/pinpoint_gcm_channel.html">aws_pinpoint_gcm_channel</a>
                        </li>
                        <li>
                            <a href="/docs/providers/aws/r/pinpoint_sms_channel.html">aws_pinpoint_sms_channel</a>
                        </li>
                    </ul>
                </li>

                <li>
                    <a href="#">RAM Resources</a>
                    <ul class="nav">
                        <li>
                        <a href="/docs/providers/aws/r/ram_principal_association.html">aws_ram_principal_association</a>
                        </li>
                        <li>
                        <a href="/docs/providers/aws/r/ram_resource_association.html">aws_ram_resource_association</a>
                        </li>
                        <li>
                        <a href="/docs/providers/aws/r/ram_resource_share.html">aws_ram_resource_share</a>
                        </li>
                    </ul>
                </li>

                <li>
                    <a href="#">RDS Resources</a>
                    <ul class="nav">

                        <li>
                          <a href="/docs/providers/aws/r/db_cluster_snapshot.html">aws_db_cluster_snapshot</a>
                        </li>

                        <li>
                            <a href="/docs/providers/aws/r/db_event_subscription.html">aws_db_event_subscription</a>
                        </li>

                        <li>
                            <a href="/docs/providers/aws/r/db_instance.html">aws_db_instance</a>
                        </li>

                        <li>
                          <a href="/docs/providers/aws/r/db_option_group.html">aws_db_option_group</a>
                        </li>

                        <li>
                            <a href="/docs/providers/aws/r/db_parameter_group.html">aws_db_parameter_group</a>
                        </li>

                        <li>
                            <a href="/docs/providers/aws/r/db_security_group.html">aws_db_security_group</a>
                        </li>

                        <li>
                          <a href="/docs/providers/aws/r/db_snapshot.html">aws_db_snapshot</a>
                        </li>

                        <li>
                            <a href="/docs/providers/aws/r/db_subnet_group.html">aws_db_subnet_group</a>
                        </li>

                        <li>
                            <a href="/docs/providers/aws/r/rds_cluster.html">aws_rds_cluster</a>
                        </li>

                        <li>
                            <a href="/docs/providers/aws/r/rds_cluster_endpoint.html">aws_rds_cluster_endpoint</a>
                        </li>

                        <li>
                            <a href="/docs/providers/aws/r/rds_cluster_instance.html">aws_rds_cluster_instance</a>
                        </li>

                        <li>
                            <a href="/docs/providers/aws/r/rds_cluster_parameter_group.html">aws_rds_cluster_parameter_group</a>
                        </li>

                        <li>
                            <a href="/docs/providers/aws/r/rds_global_cluster.html">aws_rds_global_cluster</a>
                        </li>
                    </ul>
                </li>

              <li>
                <a href="#">Redshift Resources</a>
                <ul class="nav">

                  <li>
                    <a href="/docs/providers/aws/r/redshift_cluster.html">aws_redshift_cluster</a>
                  </li>

                  <li>
                    <a href="/docs/providers/aws/r/redshift_event_subscription.html">aws_redshift_event_subscription</a>
                  </li>

                  <li>
                    <a href="/docs/providers/aws/r/redshift_parameter_group.html">aws_redshift_parameter_group</a>
                  </li>

                  <li>
                    <a href="/docs/providers/aws/r/redshift_security_group.html">aws_redshift_security_group</a>
                  </li>

                  <li>
                    <a href="/docs/providers/aws/r/redshift_snapshot_copy_grant.html">aws_redshift_snapshot_copy_grant</a>
                  </li>

                  <li>
                    <a href="/docs/providers/aws/r/redshift_subnet_group.html">aws_redshift_subnet_group</a>
                  </li>

                </ul>
              </li>


              <li>
                <a href="#">Resource Groups Resources</a>
                <ul class="nav">
                  <li>
                    <a href="/docs/providers/aws/r/resourcegroups_group.html">aws_resourcegroups_group</a>
                  </li>
                </ul>
              </li>

                <li>
                    <a href="#">Route53 Resources</a>
                    <ul class="nav">

                        <li>
                            <a href="/docs/providers/aws/r/route53_delegation_set.html">aws_route53_delegation_set</a>
                        </li>

                        <li>
                            <a href="/docs/providers/aws/r/route53_health_check.html">aws_route53_health_check</a>
                        </li>

                        <li>
                            <a href="/docs/providers/aws/r/route53_query_log.html">aws_route53_query_log</a>
                        </li>

                        <li>
                            <a href="/docs/providers/aws/r/route53_record.html">aws_route53_record</a>
                        </li>

                        <li>
                            <a href="/docs/providers/aws/r/route53_zone.html">aws_route53_zone</a>
                        </li>

                        <li>
                            <a href="/docs/providers/aws/r/route53_zone_association.html">aws_route53_zone_association</a>
                        </li>

                    </ul>
                </li>


                <li>
                    <a href="#">Route53 Resolver Resources</a>
                    <ul class="nav">

                        <li>
                            <a href="/docs/providers/aws/r/route53_resolver_endpoint.html">aws_route53_resolver_endpoint</a>
                        </li>

                        <li>
                            <a href="/docs/providers/aws/r/route53_resolver_rule.html">aws_route53_resolver_rule</a>
                        </li>

                        <li>
                            <a href="/docs/providers/aws/r/route53_resolver_rule_association.html">aws_route53_resolver_rule_association</a>
                        </li>

                    </ul>
                </li>


                <li>
                    <a href="#">S3 Resources</a>
                    <ul class="nav">

                        <li>
                            <a href="/docs/providers/aws/r/s3_account_public_access_block.html">aws_s3_account_public_access_block</a>
                        </li>

                        <li>
                            <a href="/docs/providers/aws/r/s3_bucket.html">aws_s3_bucket</a>
                        </li>

                        <li>
                            <a href="/docs/providers/aws/r/s3_bucket_inventory.html">aws_s3_bucket_inventory</a>
                        </li>

                        <li>
                            <a href="/docs/providers/aws/r/s3_bucket_metric.html">aws_s3_bucket_metric</a>
                        </li>

                        <li>
                            <a href="/docs/providers/aws/r/s3_bucket_notification.html">aws_s3_bucket_notification</a>
                        </li>

                        <li>
                            <a href="/docs/providers/aws/r/s3_bucket_object.html">aws_s3_bucket_object</a>
                        </li>

                        <li>
                            <a href="/docs/providers/aws/r/s3_bucket_policy.html">aws_s3_bucket_policy</a>
                        </li>

                        <li>
                            <a href="/docs/providers/aws/r/s3_bucket_public_access_block.html">aws_s3_bucket_public_access_block</a>
                        </li>
                    </ul>
                </li>

                <li>
                    <a href="#">Sagemaker Resources</a>
                    <ul class="nav">

                        <li>
                          <a href="/docs/providers/aws/r/sagemaker_endpoint.html">aws_sagemaker_endpoint</a>
                        </li>

                        <li>
                          <a href="/docs/providers/aws/r/sagemaker_endpoint_configuration.html">aws_sagemaker_endpoint_configuration</a>
                        </li>

                        <li>
                          <a href="/docs/providers/aws/r/sagemaker_model.html">aws_sagemaker_model</a>
                        </li>

                        <li>
                         <a href="/docs/providers/aws/r/sagemaker_notebook_instance.html">aws_sagemaker_notebook_instance</a>
                        </li>

                        <li>
                          <a href="/docs/providers/aws/r/sagemaker_notebook_instance_lifecycle_configuration.html">aws_sagemaker_notebook_instance_lifecycle_configuration</a>
                        </li>

                    </ul>
                </li>

                <li>
                    <a href="#">Secrets Manager Resources</a>
                    <ul class="nav">

                        <li>
                            <a href="/docs/providers/aws/r/secretsmanager_secret.html">aws_secretsmanager_secret</a>
                        </li>

                        <li>
                            <a href="/docs/providers/aws/r/secretsmanager_secret_version.html">aws_secretsmanager_secret_version</a>
                        </li>

                    </ul>
                </li>

                <li>
                    <a href="#">Security Hub Resources</a>
                    <ul class="nav">

                        <li>
                            <a href="/docs/providers/aws/r/securityhub_account.html">aws_securityhub_account</a>
                        </li>

                        <li>
                            <a href="/docs/providers/aws/r/securityhub_product_subscription.html">aws_securityhub_product_subscription</a>
                        </li>

                        <li>
                            <a href="/docs/providers/aws/r/securityhub_standards_subscription.html">aws_securityhub_standards_subscription</a>
                        </li>

                    </ul>
                </li>

                <li>
                    <a href="#">SES Resources</a>
                    <ul class="nav">

                        <li>
                            <a href="/docs/providers/aws/r/ses_active_receipt_rule_set.html">aws_ses_active_receipt_rule_set</a>
                        </li>

                        <li>
                            <a href="/docs/providers/aws/r/ses_domain_identity.html">aws_ses_domain_identity</a>
                        </li>

                        <li>
                            <a href="/docs/providers/aws/r/ses_domain_identity_verification.html">aws_ses_domain_identity_verification</a>
                        </li>

                        <li>
                            <a href="/docs/providers/aws/r/ses_domain_dkim.html">aws_ses_domain_dkim</a>
                        </li>

                        <li>
                            <a href="/docs/providers/aws/r/ses_domain_mail_from.html">aws_ses_domain_mail_from</a>
                        </li>

                        <li>
                            <a href="/docs/providers/aws/r/ses_receipt_filter.html">aws_ses_receipt_filter</a>
                        </li>

                        <li>
                            <a href="/docs/providers/aws/r/ses_receipt_rule.html">aws_ses_receipt_rule</a>
                        </li>

                        <li>
                            <a href="/docs/providers/aws/r/ses_receipt_rule_set.html">aws_ses_receipt_rule_set</a>
                        </li>

                        <li>
                            <a href="/docs/providers/aws/r/ses_configuration_set.html">aws_ses_configuration_set</a>
                        </li>

                        <li>
                            <a href="/docs/providers/aws/r/ses_event_destination.html">aws_ses_event_destination</a>
                        </li>

                        <li>
                            <a href="/docs/providers/aws/r/ses_identity_notification_topic.html">aws_ses_identity_notification_topic</a>
                        </li>

                        <li>
                            <a href="/docs/providers/aws/r/ses_template.html">aws_ses_template</a>
                        </li>

                    </ul>
                </li>

                <li>
                    <a href="#">Service Catalog Resources</a>
                    <ul class="nav">

                        <li>
                            <a href="/docs/providers/aws/r/servicecatalog_portfolio.html">aws_servicecatalog_portfolio</a>
                        </li>

                    </ul>
                </li>

                <li>
                    <a href="#">Service Discovery Resources</a>
                    <ul class="nav">

                        <li>
                            <a href="/docs/providers/aws/r/service_discovery_http_namespace.html">aws_service_discovery_http_namespace</a>
                        </li>

                        <li>
                            <a href="/docs/providers/aws/r/service_discovery_private_dns_namespace.html">aws_service_discovery_private_dns_namespace</a>
                        </li>

                        <li>
                            <a href="/docs/providers/aws/r/service_discovery_public_dns_namespace.html">aws_service_discovery_public_dns_namespace</a>
                        </li>

                        <li>
                            <a href="/docs/providers/aws/r/service_discovery_service.html">aws_service_discovery_service</a>
                        </li>

                    </ul>
                </li>

                <li>
                    <a href="#">SimpleDB Resources</a>
                    <ul class="nav">

                        <li>
                            <a href="/docs/providers/aws/r/simpledb_domain.html">aws_simpledb_domain</a>
                        </li>

                    </ul>
                </li>


                <li>
                    <a href="#">SNS Resources</a>
                    <ul class="nav">

                        <li>
                            <a href="/docs/providers/aws/r/sns_platform_application.html">aws_sns_platform_application</a>
                        </li>

                        <li>
                            <a href="/docs/providers/aws/r/sns_sms_preferences.html">aws_sns_sms_preferences</a>
                        </li>

                        <li>
                            <a href="/docs/providers/aws/r/sns_topic.html">aws_sns_topic</a>
                        </li>

                        <li>
                            <a href="/docs/providers/aws/r/sns_topic_policy.html">aws_sns_topic_policy</a>
                        </li>

                        <li>
                            <a href="/docs/providers/aws/r/sns_topic_subscription.html">aws_sns_topic_subscription</a>
                        </li>

                    </ul>
                </li>

                <li>
                    <a href="#">SQS Resources</a>
                    <ul class="nav">

                        <li>
                            <a href="/docs/providers/aws/r/sqs_queue.html">aws_sqs_queue</a>
                        </li>

                        <li>
                            <a href="/docs/providers/aws/r/sqs_queue_policy.html">aws_sqs_queue_policy</a>
                        </li>

                    </ul>
                </li>

                <li>
                    <a href="#">SSM Resources</a>
                    <ul class="nav">

                        <li>
                            <a href="/docs/providers/aws/r/ssm_activation.html">aws_ssm_activation</a>
                        </li>

                        <li>
                            <a href="/docs/providers/aws/r/ssm_association.html">aws_ssm_association</a>
                        </li>

                        <li>
                            <a href="/docs/providers/aws/r/ssm_document.html">aws_ssm_document</a>
                        </li>

                        <li>
                            <a href="/docs/providers/aws/r/ssm_maintenance_window.html">aws_ssm_maintenance_window</a>
                        </li>

                        <li>
                            <a href="/docs/providers/aws/r/ssm_maintenance_window_target.html">aws_ssm_maintenance_window_target</a>
                        </li>

                        <li>
                            <a href="/docs/providers/aws/r/ssm_maintenance_window_task.html">aws_ssm_maintenance_window_task</a>
                        </li>

                        <li>
                            <a href="/docs/providers/aws/r/ssm_patch_baseline.html">aws_ssm_patch_baseline</a>
                        </li>

                        <li>
                            <a href="/docs/providers/aws/r/ssm_patch_group.html">aws_ssm_patch_group</a>
                        </li>
                        <li>
                            <a href="/docs/providers/aws/r/ssm_parameter.html">aws_ssm_parameter</a>
                        </li>

                        <li>
                            <a href="/docs/providers/aws/r/ssm_resource_data_sync.html">aws_ssm_resource_data_sync</a>
                        </li>

                    </ul>
                </li>

                <li>
                    <a href="#">Step Function (SFN) Resources</a>
                    <ul class="nav">

                        <li>
                            <a href="/docs/providers/aws/r/sfn_activity.html">aws_sfn_activity</a>
                        </li>

                        <li>
                            <a href="/docs/providers/aws/r/sfn_state_machine.html">aws_sfn_state_machine</a>
                        </li>

                    </ul>
                </li>

                <li>
                    <a href="#">Storage Gateway Resources</a>
                    <ul class="nav">

                        <li>
                            <a href="/docs/providers/aws/r/storagegateway_cache.html">aws_storagegateway_cache</a>
                        </li>

                        <li>
                            <a href="/docs/providers/aws/r/storagegateway_cached_iscsi_volume.html">aws_storagegateway_cached_iscsi_volume</a>
                        </li>

                        <li>
                            <a href="/docs/providers/aws/r/storagegateway_gateway.html">aws_storagegateway_gateway</a>
                        </li>

                        <li>
                            <a href="/docs/providers/aws/r/storagegateway_nfs_file_share.html">aws_storagegateway_nfs_file_share</a>
                        </li>

                        <li>
                            <a href="/docs/providers/aws/r/storagegateway_smb_file_share.html">aws_storagegateway_smb_file_share</a>
                        </li>

                        <li>
                            <a href="/docs/providers/aws/r/storagegateway_upload_buffer.html">aws_storagegateway_upload_buffer</a>
                        </li>

                        <li>
                            <a href="/docs/providers/aws/r/storagegateway_working_storage.html">aws_storagegateway_working_storage</a>
                        </li>

                    </ul>
                </li>

                <li>
                    <a href="#">SWF Resources</a>
                    <ul class="nav">

                        <li>
                            <a href="/docs/providers/aws/r/swf_domain.html">aws_swf_domain</a>
                        </li>

                    </ul>
                </li>

                <li>
                    <a href="#">Transfer Resources</a>
                    <ul class="nav">

                        <li>
                            <a href="/docs/providers/aws/r/transfer_server.html">aws_transfer_server</a>
                        </li>

                        <li>
                            <a href="/docs/providers/aws/r/transfer_ssh_key.html">aws_transfer_ssh_key</a>
                        </li>

                        <li>
                            <a href="/docs/providers/aws/r/transfer_user.html">aws_transfer_user</a>
                        </li>
                    </ul>
                </li>

                <li>
                    <a href="#">VPC Resources</a>
                    <ul class="nav">

                        <li>
                            <a href="/docs/providers/aws/r/customer_gateway.html">aws_customer_gateway</a>
                        </li>

                        <li>
                            <a href="/docs/providers/aws/r/default_network_acl.html">aws_default_network_acl</a>
                        </li>

                        <li>
                            <a href="/docs/providers/aws/r/default_route_table.html">aws_default_route_table</a>
                        </li>

                        <li>
                            <a href="/docs/providers/aws/r/default_security_group.html">aws_default_security_group</a>
                        </li>

                        <li>
                            <a href="/docs/providers/aws/r/default_subnet.html">aws_default_subnet</a>
                        </li>

                        <li>
                            <a href="/docs/providers/aws/r/default_vpc.html">aws_default_vpc</a>
                        </li>

                        <li>
                            <a href="/docs/providers/aws/r/default_vpc_dhcp_options.html">aws_default_vpc_dhcp_options</a>
                        </li>

                        <li>
                          <a href="/docs/providers/aws/r/egress_only_internet_gateway.html">aws_egress_only_internet_gateway</a>
                        </li>

                        <li>
                            <a href="/docs/providers/aws/r/flow_log.html">aws_flow_log</a>
                        </li>

                        <li>
                            <a href="/docs/providers/aws/r/internet_gateway.html">aws_internet_gateway</a>
                        </li>

                        <li>
                            <a href="/docs/providers/aws/r/main_route_table_assoc.html">aws_main_route_table_association</a>
                        </li>

                        <li>
                            <a href="/docs/providers/aws/r/nat_gateway.html">aws_nat_gateway</a>
                        </li>

                        <li>
                            <a href="/docs/providers/aws/r/network_acl.html">aws_network_acl</a>
                        </li>

                        <li>
                          <a href="/docs/providers/aws/r/network_acl_rule.html">aws_network_acl_rule</a>
                        </li>

                        <li>
                            <a href="/docs/providers/aws/r/network_interface.html">aws_network_interface</a>
                        </li>
                        <li>
                            <a href="/docs/providers/aws/r/network_interface_attachment.html">aws_network_interface_attachment</a>
                        </li>
                        <li>
                          <a href="/docs/providers/aws/r/route.html">aws_route</a>
                        </li>

                        <li>
                            <a href="/docs/providers/aws/r/route_table.html">aws_route_table</a>
                        </li>

                        <li>
                            <a href="/docs/providers/aws/r/route_table_association.html">aws_route_table_association</a>
                        </li>

                        <li>
                            <a href="/docs/providers/aws/r/security_group.html">aws_security_group</a>
                        </li>

                        <li>
                            <a href="/docs/providers/aws/r/network_interface_sg_attachment.html">aws_network_interface_sg_attachment</a>
                        </li>

                        <li>
                            <a href="/docs/providers/aws/r/security_group_rule.html">aws_security_group_rule</a>
                        </li>

                        <li>
                            <a href="/docs/providers/aws/r/subnet.html">aws_subnet</a>
                        </li>

                        <li>
                            <a href="/docs/providers/aws/r/vpc.html">aws_vpc</a>
                        </li>

                        <li>
                            <a href="/docs/providers/aws/r/vpc_dhcp_options.html">aws_vpc_dhcp_options</a>
                        </li>

                        <li>
                            <a href="/docs/providers/aws/r/vpc_dhcp_options_association.html">aws_vpc_dhcp_options_association</a>
                        </li>

                        <li>
                            <a href="/docs/providers/aws/r/vpc_endpoint.html">aws_vpc_endpoint</a>
                        </li>

                        <li>
                            <a href="/docs/providers/aws/r/vpc_endpoint_connection_notification.html">aws_vpc_endpoint_connection_notification</a>
                        </li>

                        <li>
                            <a href="/docs/providers/aws/r/vpc_endpoint_route_table_association.html">aws_vpc_endpoint_route_table_association</a>
                        </li>

                        <li>
                            <a href="/docs/providers/aws/r/vpc_endpoint_service.html">aws_vpc_endpoint_service</a>
                        </li>

                        <li>
                            <a href="/docs/providers/aws/r/vpc_endpoint_service_allowed_principal.html">aws_vpc_endpoint_service_allowed_principal</a>
                        </li>

                        <li>
                            <a href="/docs/providers/aws/r/vpc_endpoint_subnet_association.html">aws_vpc_endpoint_subnet_association</a>
                        </li>

                        <li>
                            <a href="/docs/providers/aws/r/vpc_ipv4_cidr_block_association.html">aws_vpc_ipv4_cidr_block_association</a>
                        </li>

                        <li>
                            <a href="/docs/providers/aws/r/vpc_peering.html">aws_vpc_peering_connection</a>
                        </li>

                        <li>
                            <a href="/docs/providers/aws/r/vpc_peering_accepter.html">aws_vpc_peering_connection_accepter</a>
                        </li>

                        <li>
                            <a href="/docs/providers/aws/r/vpc_peering_options.html">aws_vpc_peering_connection_options</a>
                        </li>

                        <li>
                            <a href="/docs/providers/aws/r/vpn_connection.html">aws_vpn_connection</a>
                        </li>

                        <li>
                            <a href="/docs/providers/aws/r/vpn_connection_route.html">aws_vpn_connection_route</a>
                        </li>

                        <li>
                            <a href="/docs/providers/aws/r/vpn_gateway.html">aws_vpn_gateway</a>
                        </li>

                        <li>
                            <a href="/docs/providers/aws/r/vpn_gateway_attachment.html">aws_vpn_gateway_attachment</a>
                        </li>

                        <li>
                            <a href="/docs/providers/aws/r/vpn_gateway_route_propagation.html">aws_vpn_gateway_route_propagation</a>
                        </li>

                    </ul>
                </li>

<li>
                <a href="#">WAF Resources</a>
                <ul class="nav">

                  <li>
                    <a href="/docs/providers/aws/r/waf_byte_match_set.html">aws_waf_byte_match_set</a>
                  </li>

                  <li>
                    <a href="/docs/providers/aws/r/waf_geo_match_set.html">aws_waf_geo_match_set</a>
                  </li>

                  <li>
                    <a href="/docs/providers/aws/r/waf_ipset.html">aws_waf_ipset</a>
                  </li>

                  <li>
                    <a href="/docs/providers/aws/r/waf_rate_based_rule.html">aws_waf_rate_based_rule</a>
                  </li>

                  <li>
                    <a href="/docs/providers/aws/r/waf_regex_match_set.html">aws_waf_regex_match_set</a>
                  </li>

                  <li>
                    <a href="/docs/providers/aws/r/waf_regex_pattern_set.html">aws_waf_regex_pattern_set</a>
                  </li>

                  <li>
                    <a href="/docs/providers/aws/r/waf_rule.html">aws_waf_rule</a>
                  </li>

                  <li>
                    <a href="/docs/providers/aws/r/waf_rule_group.html">aws_waf_rule_group</a>
                  </li>

                  <li>
                    <a href="/docs/providers/aws/r/waf_size_constraint_set.html">aws_waf_size_constraint_set</a>
                  </li>

                  <li>
                    <a href="/docs/providers/aws/r/waf_sql_injection_match_set.html">aws_waf_sql_injection_match_set</a>
                  </li>

                  <li>
                    <a href="/docs/providers/aws/r/waf_web_acl.html">aws_waf_web_acl</a>
                  </li>

                  <li>
                    <a href="/docs/providers/aws/r/waf_xss_match_set.html">aws_waf_xss_match_set</a>
                  </li>

                </ul>
              </li>

              <li>
                <a href="#">WAF Regional Resources</a>
                <ul class="nav">

                  <li>
                    <a href="/docs/providers/aws/r/wafregional_byte_match_set.html">aws_wafregional_byte_match_set</a>
                  </li>

                  <li>
                    <a href="/docs/providers/aws/r/wafregional_geo_match_set.html">aws_wafregional_geo_match_set</a>
                  </li>

                  <li>
                    <a href="/docs/providers/aws/r/wafregional_ipset.html">aws_wafregional_ipset</a>
                  </li>

                  <li>
                    <a href="/docs/providers/aws/r/wafregional_rate_based_rule.html">aws_wafregional_rate_based_rule</a>
                  </li>

                  <li>
                    <a href="/docs/providers/aws/r/wafregional_regex_match_set.html">aws_wafregional_regex_match_set</a>
                  </li>

                  <li>
                    <a href="/docs/providers/aws/r/wafregional_regex_pattern_set.html">aws_wafregional_regex_pattern_set</a>
                  </li>

                  <li>
                    <a href="/docs/providers/aws/r/wafregional_rule.html">aws_wafregional_rule</a>
                  </li>

                  <li>
                    <a href="/docs/providers/aws/r/wafregional_rule_group.html">aws_wafregional_rule_group</a>
                  </li>

                   <li>
                    <a href="/docs/providers/aws/r/wafregional_size_constraint_set.html">aws_wafregional_size_constraint_set</a>
                  </li>

                  <li>
                    <a href="/docs/providers/aws/r/wafregional_sql_injection_match_set.html">aws_wafregional_sql_injection_match_set</a>
                  </li>

                  <li>
                    <a href="/docs/providers/aws/r/wafregional_web_acl.html">aws_wafregional_web_acl</a>
                  </li>

                  <li>
                    <a href="/docs/providers/aws/r/wafregional_web_acl_association.html">aws_wafregional_web_acl_association</a>
                  </li>

                  <li>
                    <a href="/docs/providers/aws/r/wafregional_xss_match_set.html">aws_wafregional_xss_match_set</a>
                  </li>

                </ul>
              </li>

              <li>
                <a href="#">WorkLink Resources</a>
                <ul class="nav">
                    <li>
                        <a href="/docs/providers/aws/r/worklink_fleet.html">aws_worklink_fleet</a>
                    </li>
                    <li>
                        <a href="/docs/providers/aws/r/worklink_website_certificate_authority_association.html">aws_worklink_website_certificate_authority_association</a>
                    </li>
                </ul>
              </li>

            </ul>
        </div>
    <% end %>

    <%= yield %>
<% end %><|MERGE_RESOLUTION|>--- conflicted
+++ resolved
@@ -1486,13 +1486,8 @@
                             <a href="/docs/providers/aws/r/globalaccelerator_accelerator.html">aws_globalaccelerator_accelerator</a>
                         </li>
                     </ul>
-<<<<<<< HEAD
-                    <ul class="nav nav-visible">
-                        <li<%= sidebar_current("docs-aws-resource-globalaccelerator-listener") %>>
-=======
-                    <ul class="nav">
-                        <li>
->>>>>>> f329cc92
+                    <ul class="nav">
+                        <li>
                             <a href="/docs/providers/aws/r/globalaccelerator_listener.html">aws_globalaccelerator_listener</a>
                         </li>
                     </ul>
