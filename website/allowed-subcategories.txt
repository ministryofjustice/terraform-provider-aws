
ACM (Certificate Manager)
ACM PCA (Certificate Manager Private Certificate Authority)
AMP (Managed Prometheus)
API Gateway
API Gateway V2
Account Management
Amazon Q Business
Amplify
App Mesh
App Runner
AppConfig
AppFabric
AppFlow
AppIntegrations
AppStream 2.0
AppSync
Application Auto Scaling
Application Signals
Athena
Audit Manager
Auto Scaling
Auto Scaling Plans
BCM Data Exports
Backup
Batch
Bedrock
Bedrock Agents
CE (Cost Explorer)
Chatbot
Chime
Chime SDK Media Pipelines
Chime SDK Voice
Clean Rooms
Cloud Control API
Cloud Map
Cloud9
CloudFormation
CloudFront
CloudFront KeyValueStore
CloudHSM
CloudSearch
CloudTrail
CloudWatch
CloudWatch Application Insights
CloudWatch Evidently
CloudWatch Internet Monitor
CloudWatch Logs
CloudWatch Network Monitor
CloudWatch Observability Access Manager
CloudWatch RUM
CloudWatch Synthetics
CodeArtifact
CodeBuild
CodeCatalyst
CodeCommit
CodeDeploy
CodeGuru Profiler
CodeGuru Reviewer
CodePipeline
CodeStar Connections
CodeStar Notifications
Cognito IDP (Identity Provider)
Cognito Identity
Comprehend
Compute Optimizer
Config
Connect
Connect Cases
Connect Customer Profiles
Control Tower
Cost Optimization Hub
Cost and Usage Report
DLM (Data Lifecycle Manager)
DMS (Database Migration)
DRS (Elastic Disaster Recovery)
Data Exchange
Data Pipeline
DataSync
DataZone
Detective
DevOps Guru
Device Farm
Direct Connect
Directory Service
DocumentDB
DocumentDB Elastic
DynamoDB
DynamoDB Accelerator (DAX)
EBS (EC2)
EC2 (Elastic Compute Cloud)
EC2 Image Builder
ECR (Elastic Container Registry)
ECR Public
ECS (Elastic Container)
EFS (Elastic File System)
EKS (Elastic Kubernetes)
ELB (Elastic Load Balancing)
ELB Classic
EMR
EMR Containers
EMR Serverless
ElastiCache
Elastic Beanstalk
Elastic Transcoder
Elasticsearch
Elemental MediaConnect
Elemental MediaConvert
Elemental MediaLive
Elemental MediaPackage
Elemental MediaPackage Version 2
Elemental MediaStore
EventBridge
EventBridge Pipes
EventBridge Scheduler
EventBridge Schemas
FIS (Fault Injection Simulator)
FMS (Firewall Manager)
FSx
FinSpace
GameLift
Global Accelerator
Glue
Glue DataBrew
Ground Station
GuardDuty
HealthLake
IAM (Identity & Access Management)
IAM Access Analyzer
IVS (Interactive Video)
IVS (Interactive Video) Chat
Inspector
Inspector Classic
IoT Analytics
IoT Core
IoT Events
IoT Greengrass
KMS (Key Management)
Kendra
Keyspaces (for Apache Cassandra)
Kinesis
Kinesis Analytics
Kinesis Analytics V2
Kinesis Firehose
Kinesis Video
Lake Formation
Lambda
Launch Wizard
Lex Model Building
Lex V2 Models
License Manager
Lightsail
Location
Lookout for Metrics
MQ
MWAA (Managed Workflows for Apache Airflow)
Macie
Mainframe Modernization
Managed Grafana
Managed Streaming for Kafka
Managed Streaming for Kafka Connect
MemoryDB for Redis
Meta Data Sources
Neptune
Neptune Analytics
Network Firewall
Network Manager
OpenSearch
OpenSearch Ingestion
OpenSearch Serverless
OpsWorks
Organizations
Outposts
Outposts (EC2)
Parallel Computing Service
Payment Cryptography Control Plane
Pinpoint
<<<<<<< HEAD
Pinpoint Email
Pinpoint SMS and Voice
Pinpoint SMS and Voice V2
=======
>>>>>>> 836a1af0
Polly
Pricing Calculator
Private CA Connector for Active Directory
QLDB (Quantum Ledger Database)
QuickSight
RAM (Resource Access Manager)
RDS (Relational Database)
Recycle Bin (RBin)
Redshift
Redshift Data
Redshift Serverless
Rekognition
Resilience Hub
Resource Explorer
Resource Groups
Resource Groups Tagging
Roles Anywhere
Route 53
Route 53 Domains
Route 53 Profiles
Route 53 Recovery Control Config
Route 53 Recovery Readiness
Route 53 Resolver
S3 (Simple Storage)
S3 Control
S3 Glacier
S3 on Outposts
SDB (SimpleDB)
SES (Simple Email)
SESv2 (Simple Email V2)
SFN (Step Functions)
SNS (Simple Notification)
SQS (Simple Queue)
SSM (Systems Manager)
SSM Contacts
SSM Incident Manager Incidents
SSO Admin
SSO Identity Store
STS (Security Token)
SWF (Simple Workflow)
SageMaker
Secrets Manager
Security Hub
Security Lake
Serverless Application Repository
Service Catalog
Service Catalog AppRegistry
Service Quotas
Shield
Signer
Storage Gateway
Systems Manager for SAP
Timestream Write
Timestream for InfluxDB
Transcribe
Transfer Family
Transit Gateway
VPC (Virtual Private Cloud)
VPC IPAM (IP Address Manager)
VPC Lattice
VPN (Client)
VPN (Site-to-Site)
Verified Access
Verified Permissions
WAF
WAF Classic
WAF Classic Regional
Wavelength
Web Services Budgets
Well-Architected Tool
WorkLink
WorkSpaces
WorkSpaces Web
X-Ray<|MERGE_RESOLUTION|>--- conflicted
+++ resolved
@@ -175,12 +175,7 @@
 Parallel Computing Service
 Payment Cryptography Control Plane
 Pinpoint
-<<<<<<< HEAD
-Pinpoint Email
-Pinpoint SMS and Voice
-Pinpoint SMS and Voice V2
-=======
->>>>>>> 836a1af0
+Pinpoint SMS and Voice v2
 Polly
 Pricing Calculator
 Private CA Connector for Active Directory
