--- conflicted
+++ resolved
@@ -871,11 +871,7 @@
 
 website-terrafmt-fix: ## [CI] Fix Website / terrafmt
 	@echo "make: Fix Website / terrafmt..."
-<<<<<<< HEAD
-	@echo "make: terrafmt fix website/docs root files..."
-=======
 	@echo "make: Fixing website/docs root files with terrafmt..."
->>>>>>> bda755ce
 	@find ./website/docs -maxdepth 1 -type f -name '*.markdown' -exec terrafmt fmt {} \;
 	@for dir in $$(find ./website/docs -maxdepth 1 -type d ! -name docs ! -name cdktf | sort); do \
 		echo "make: Fixing $$dir with terrafmt..."; \
