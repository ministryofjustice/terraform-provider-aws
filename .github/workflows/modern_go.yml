--- conflicted
+++ resolved
@@ -78,11 +78,8 @@
       - run: make TEST=./internal/service/ec2 modern-check
       - run: make TEST=./internal/service/kms modern-check
       - run: make TEST=./internal/service/mq modern-check
-<<<<<<< HEAD
+      - run: make TEST=./internal/service/quicksight/... modern-check
       - run: make TEST=./internal/service/rds/... modern-check
-=======
-      - run: make TEST=./internal/service/quicksight/... modern-check
->>>>>>> a1dcae3e
       - run: make TEST=./internal/service/sns modern-check
       - run: make TEST=./internal/service/sts modern-check
       - run: make TEST=./internal/service/wafregional modern-check
