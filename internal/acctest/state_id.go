--- conflicted
+++ resolved
@@ -58,9 +58,6 @@
 
 		return id + "@" + region, nil
 	}
-<<<<<<< HEAD
-}
-=======
 }
 
 // CrossRegionImportStateIdFuncAdapter adapts an ImportStateIdFunc by appending the region
@@ -85,5 +82,4 @@
 	}
 }
 
-type Func func(resourceName string) resource.ImportStateIdFunc
->>>>>>> 009b0491
+type Func func(resourceName string) resource.ImportStateIdFunc