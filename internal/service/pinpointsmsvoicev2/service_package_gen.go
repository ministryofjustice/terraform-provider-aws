// Code generated by internal/generate/servicepackage/main.go; DO NOT EDIT.

package pinpointsmsvoicev2

import (
	"context"
	"unique"

	"github.com/aws/aws-sdk-go-v2/aws"
	"github.com/aws/aws-sdk-go-v2/service/pinpointsmsvoicev2"
	"github.com/hashicorp/terraform-plugin-log/tflog"
	"github.com/hashicorp/terraform-provider-aws/internal/conns"
	inttypes "github.com/hashicorp/terraform-provider-aws/internal/types"
	"github.com/hashicorp/terraform-provider-aws/names"
)

type servicePackage struct{}

func (p *servicePackage) FrameworkDataSources(ctx context.Context) []*inttypes.ServicePackageFrameworkDataSource {
	return []*inttypes.ServicePackageFrameworkDataSource{}
}

func (p *servicePackage) FrameworkResources(ctx context.Context) []*inttypes.ServicePackageFrameworkResource {
	return []*inttypes.ServicePackageFrameworkResource{
		{
			Factory:  newConfigurationSetResource,
			TypeName: "aws_pinpointsmsvoicev2_configuration_set",
			Name:     "Configuration Set",
<<<<<<< HEAD
			Tags: &inttypes.ServicePackageResourceTags{
				IdentifierAttribute: names.AttrARN,
			},
			Region: &inttypes.ServicePackageResourceRegion{
				IsGlobal:          false,
				IsOverrideEnabled: false,
			},
=======
			Tags: unique.Make(types.ServicePackageResourceTags{
				IdentifierAttribute: names.AttrARN,
			}),
>>>>>>> 45438b17
		},
		{
			Factory:  newOptOutListResource,
			TypeName: "aws_pinpointsmsvoicev2_opt_out_list",
			Name:     "Opt-out List",
<<<<<<< HEAD
			Tags: &inttypes.ServicePackageResourceTags{
				IdentifierAttribute: names.AttrARN,
			},
			Region: &inttypes.ServicePackageResourceRegion{
				IsGlobal:          false,
				IsOverrideEnabled: false,
			},
=======
			Tags: unique.Make(types.ServicePackageResourceTags{
				IdentifierAttribute: names.AttrARN,
			}),
>>>>>>> 45438b17
		},
		{
			Factory:  newPhoneNumberResource,
			TypeName: "aws_pinpointsmsvoicev2_phone_number",
			Name:     "Phone Number",
<<<<<<< HEAD
			Tags: &inttypes.ServicePackageResourceTags{
				IdentifierAttribute: names.AttrARN,
			},
			Region: &inttypes.ServicePackageResourceRegion{
				IsGlobal:          false,
				IsOverrideEnabled: false,
			},
=======
			Tags: unique.Make(types.ServicePackageResourceTags{
				IdentifierAttribute: names.AttrARN,
			}),
>>>>>>> 45438b17
		},
	}
}

func (p *servicePackage) SDKDataSources(ctx context.Context) []*inttypes.ServicePackageSDKDataSource {
	return []*inttypes.ServicePackageSDKDataSource{}
}

func (p *servicePackage) SDKResources(ctx context.Context) []*inttypes.ServicePackageSDKResource {
	return []*inttypes.ServicePackageSDKResource{}
}

func (p *servicePackage) ServicePackageName() string {
	return names.PinpointSMSVoiceV2
}

// NewClient returns a new AWS SDK for Go v2 client for this service package's AWS API.
func (p *servicePackage) NewClient(ctx context.Context, config map[string]any) (*pinpointsmsvoicev2.Client, error) {
	cfg := *(config["aws_sdkv2_config"].(*aws.Config))
	optFns := []func(*pinpointsmsvoicev2.Options){
		pinpointsmsvoicev2.WithEndpointResolverV2(newEndpointResolverV2()),
		withBaseEndpoint(config[names.AttrEndpoint].(string)),
		func(o *pinpointsmsvoicev2.Options) {
			if region := config[names.AttrRegion].(string); o.Region != region {
				tflog.Info(ctx, "overriding provider-configured AWS API region", map[string]any{
					"service":         p.ServicePackageName(),
					"original_region": o.Region,
					"override_region": region,
				})
				o.Region = region
			}
		},
		withExtraOptions(ctx, p, config),
	}

	return pinpointsmsvoicev2.NewFromConfig(cfg, optFns...), nil
}

// withExtraOptions returns a functional option that allows this service package to specify extra API client options.
// This option is always called after any generated options.
func withExtraOptions(ctx context.Context, sp conns.ServicePackage, config map[string]any) func(*pinpointsmsvoicev2.Options) {
	if v, ok := sp.(interface {
		withExtraOptions(context.Context, map[string]any) []func(*pinpointsmsvoicev2.Options)
	}); ok {
		optFns := v.withExtraOptions(ctx, config)

		return func(o *pinpointsmsvoicev2.Options) {
			for _, optFn := range optFns {
				optFn(o)
			}
		}
	}

	return func(*pinpointsmsvoicev2.Options) {}
}

func ServicePackage(ctx context.Context) conns.ServicePackage {
	return &servicePackage{}
}<|MERGE_RESOLUTION|>--- conflicted
+++ resolved
@@ -26,55 +26,37 @@
 			Factory:  newConfigurationSetResource,
 			TypeName: "aws_pinpointsmsvoicev2_configuration_set",
 			Name:     "Configuration Set",
-<<<<<<< HEAD
-			Tags: &inttypes.ServicePackageResourceTags{
+			Tags: unique.Make(inttypes.ServicePackageResourceTags{
 				IdentifierAttribute: names.AttrARN,
-			},
+			}),
 			Region: &inttypes.ServicePackageResourceRegion{
 				IsGlobal:          false,
 				IsOverrideEnabled: false,
 			},
-=======
-			Tags: unique.Make(types.ServicePackageResourceTags{
-				IdentifierAttribute: names.AttrARN,
-			}),
->>>>>>> 45438b17
 		},
 		{
 			Factory:  newOptOutListResource,
 			TypeName: "aws_pinpointsmsvoicev2_opt_out_list",
 			Name:     "Opt-out List",
-<<<<<<< HEAD
-			Tags: &inttypes.ServicePackageResourceTags{
+			Tags: unique.Make(inttypes.ServicePackageResourceTags{
 				IdentifierAttribute: names.AttrARN,
-			},
+			}),
 			Region: &inttypes.ServicePackageResourceRegion{
 				IsGlobal:          false,
 				IsOverrideEnabled: false,
 			},
-=======
-			Tags: unique.Make(types.ServicePackageResourceTags{
-				IdentifierAttribute: names.AttrARN,
-			}),
->>>>>>> 45438b17
 		},
 		{
 			Factory:  newPhoneNumberResource,
 			TypeName: "aws_pinpointsmsvoicev2_phone_number",
 			Name:     "Phone Number",
-<<<<<<< HEAD
-			Tags: &inttypes.ServicePackageResourceTags{
+			Tags: unique.Make(inttypes.ServicePackageResourceTags{
 				IdentifierAttribute: names.AttrARN,
-			},
+			}),
 			Region: &inttypes.ServicePackageResourceRegion{
 				IsGlobal:          false,
 				IsOverrideEnabled: false,
 			},
-=======
-			Tags: unique.Make(types.ServicePackageResourceTags{
-				IdentifierAttribute: names.AttrARN,
-			}),
->>>>>>> 45438b17
 		},
 	}
 }
