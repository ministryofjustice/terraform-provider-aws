// Code generated by internal/generate/servicepackage/main.go; DO NOT EDIT.

package cognitoidentity

import (
	"context"
	"unique"

	"github.com/aws/aws-sdk-go-v2/aws"
	"github.com/aws/aws-sdk-go-v2/service/cognitoidentity"
	"github.com/hashicorp/terraform-plugin-log/tflog"
	"github.com/hashicorp/terraform-provider-aws/internal/conns"
	inttypes "github.com/hashicorp/terraform-provider-aws/internal/types"
	"github.com/hashicorp/terraform-provider-aws/names"
)

type servicePackage struct{}

func (p *servicePackage) EphemeralResources(ctx context.Context) []*inttypes.ServicePackageEphemeralResource {
	return []*inttypes.ServicePackageEphemeralResource{
		{
			Factory:  newOpenIDTokenForDeveloperIdentityEphemeralResource,
			TypeName: "aws_cognito_identity_openid_token_for_developer_identity",
			Name:     "Open ID Connect Token For Developer Identity",
			Region: &inttypes.ServicePackageResourceRegion{
				IsGlobal:          false,
				IsOverrideEnabled: false,
			},
		},
	}
}

func (p *servicePackage) FrameworkDataSources(ctx context.Context) []*inttypes.ServicePackageFrameworkDataSource {
	return []*inttypes.ServicePackageFrameworkDataSource{}
}

func (p *servicePackage) FrameworkResources(ctx context.Context) []*inttypes.ServicePackageFrameworkResource {
	return []*inttypes.ServicePackageFrameworkResource{}
}

func (p *servicePackage) SDKDataSources(ctx context.Context) []*inttypes.ServicePackageSDKDataSource {
	return []*inttypes.ServicePackageSDKDataSource{
		{
			Factory:  dataSourcePool,
			TypeName: "aws_cognito_identity_pool",
			Name:     "Pool",
<<<<<<< HEAD
			Tags: &inttypes.ServicePackageResourceTags{
				IdentifierAttribute: names.AttrARN,
			},
			Region: &inttypes.ServicePackageResourceRegion{
				IsGlobal:                      false,
				IsOverrideEnabled:             true,
				IsValidateOverrideInPartition: true,
			},
=======
			Tags: unique.Make(types.ServicePackageResourceTags{
				IdentifierAttribute: names.AttrARN,
			}),
>>>>>>> 45438b17
		},
	}
}

func (p *servicePackage) SDKResources(ctx context.Context) []*inttypes.ServicePackageSDKResource {
	return []*inttypes.ServicePackageSDKResource{
		{
			Factory:  resourcePool,
			TypeName: "aws_cognito_identity_pool",
			Name:     "Pool",
<<<<<<< HEAD
			Tags: &inttypes.ServicePackageResourceTags{
				IdentifierAttribute: names.AttrARN,
			},
			Region: &inttypes.ServicePackageResourceRegion{
				IsGlobal:                      false,
				IsOverrideEnabled:             true,
				IsValidateOverrideInPartition: true,
			},
=======
			Tags: unique.Make(types.ServicePackageResourceTags{
				IdentifierAttribute: names.AttrARN,
			}),
>>>>>>> 45438b17
		},
		{
			Factory:  resourcePoolProviderPrincipalTag,
			TypeName: "aws_cognito_identity_pool_provider_principal_tag",
			Name:     "Provider Principal Tags",
			Region: &inttypes.ServicePackageResourceRegion{
				IsGlobal:                      false,
				IsOverrideEnabled:             true,
				IsValidateOverrideInPartition: true,
			},
		},
		{
			Factory:  resourcePoolRolesAttachment,
			TypeName: "aws_cognito_identity_pool_roles_attachment",
			Name:     "Pool Roles Association",
			Region: &inttypes.ServicePackageResourceRegion{
				IsGlobal:                      false,
				IsOverrideEnabled:             true,
				IsValidateOverrideInPartition: true,
			},
		},
	}
}

func (p *servicePackage) ServicePackageName() string {
	return names.CognitoIdentity
}

// NewClient returns a new AWS SDK for Go v2 client for this service package's AWS API.
func (p *servicePackage) NewClient(ctx context.Context, config map[string]any) (*cognitoidentity.Client, error) {
	cfg := *(config["aws_sdkv2_config"].(*aws.Config))
	optFns := []func(*cognitoidentity.Options){
		cognitoidentity.WithEndpointResolverV2(newEndpointResolverV2()),
		withBaseEndpoint(config[names.AttrEndpoint].(string)),
		func(o *cognitoidentity.Options) {
			if region := config[names.AttrRegion].(string); o.Region != region {
				tflog.Info(ctx, "overriding provider-configured AWS API region", map[string]any{
					"service":         p.ServicePackageName(),
					"original_region": o.Region,
					"override_region": region,
				})
				o.Region = region
			}
		},
		withExtraOptions(ctx, p, config),
	}

	return cognitoidentity.NewFromConfig(cfg, optFns...), nil
}

// withExtraOptions returns a functional option that allows this service package to specify extra API client options.
// This option is always called after any generated options.
func withExtraOptions(ctx context.Context, sp conns.ServicePackage, config map[string]any) func(*cognitoidentity.Options) {
	if v, ok := sp.(interface {
		withExtraOptions(context.Context, map[string]any) []func(*cognitoidentity.Options)
	}); ok {
		optFns := v.withExtraOptions(ctx, config)

		return func(o *cognitoidentity.Options) {
			for _, optFn := range optFns {
				optFn(o)
			}
		}
	}

	return func(*cognitoidentity.Options) {}
}

func ServicePackage(ctx context.Context) conns.ServicePackage {
	return &servicePackage{}
}<|MERGE_RESOLUTION|>--- conflicted
+++ resolved
@@ -44,20 +44,14 @@
 			Factory:  dataSourcePool,
 			TypeName: "aws_cognito_identity_pool",
 			Name:     "Pool",
-<<<<<<< HEAD
-			Tags: &inttypes.ServicePackageResourceTags{
+			Tags: unique.Make(inttypes.ServicePackageResourceTags{
 				IdentifierAttribute: names.AttrARN,
-			},
+			}),
 			Region: &inttypes.ServicePackageResourceRegion{
 				IsGlobal:                      false,
 				IsOverrideEnabled:             true,
 				IsValidateOverrideInPartition: true,
 			},
-=======
-			Tags: unique.Make(types.ServicePackageResourceTags{
-				IdentifierAttribute: names.AttrARN,
-			}),
->>>>>>> 45438b17
 		},
 	}
 }
@@ -68,20 +62,14 @@
 			Factory:  resourcePool,
 			TypeName: "aws_cognito_identity_pool",
 			Name:     "Pool",
-<<<<<<< HEAD
-			Tags: &inttypes.ServicePackageResourceTags{
+			Tags: unique.Make(inttypes.ServicePackageResourceTags{
 				IdentifierAttribute: names.AttrARN,
-			},
+			}),
 			Region: &inttypes.ServicePackageResourceRegion{
 				IsGlobal:                      false,
 				IsOverrideEnabled:             true,
 				IsValidateOverrideInPartition: true,
 			},
-=======
-			Tags: unique.Make(types.ServicePackageResourceTags{
-				IdentifierAttribute: names.AttrARN,
-			}),
->>>>>>> 45438b17
 		},
 		{
 			Factory:  resourcePoolProviderPrincipalTag,
