// Code generated by internal/generate/servicepackage/main.go; DO NOT EDIT.

package redshift

import (
	"context"

	"github.com/aws/aws-sdk-go-v2/aws"
	"github.com/aws/aws-sdk-go-v2/service/redshift"
	"github.com/hashicorp/terraform-plugin-log/tflog"
	"github.com/hashicorp/terraform-provider-aws/internal/conns"
	itypes "github.com/hashicorp/terraform-provider-aws/internal/types"
	"github.com/hashicorp/terraform-provider-aws/names"
)

type servicePackage struct{}

func (p *servicePackage) FrameworkDataSources(ctx context.Context) []*itypes.ServicePackageFrameworkDataSource {
	return []*itypes.ServicePackageFrameworkDataSource{
		{
			Factory:  newDataSourceDataShares,
			TypeName: "aws_redshift_data_shares",
			Name:     "Data Shares",
			Region: &itypes.ServicePackageResourceRegion{
				IsGlobal:                      false,
				IsOverrideEnabled:             true,
				IsValidateOverrideInPartition: true,
			},
		},
		{
			Factory:  newDataSourceProducerDataShares,
			TypeName: "aws_redshift_producer_data_shares",
			Name:     "Producer Data Shares",
			Region: &itypes.ServicePackageResourceRegion{
				IsGlobal:                      false,
				IsOverrideEnabled:             true,
				IsValidateOverrideInPartition: true,
			},
		},
	}
}

func (p *servicePackage) FrameworkResources(ctx context.Context) []*itypes.ServicePackageFrameworkResource {
	return []*itypes.ServicePackageFrameworkResource{
		{
			Factory:  newResourceDataShareAuthorization,
			TypeName: "aws_redshift_data_share_authorization",
			Name:     "Data Share Authorization",
			Region: &itypes.ServicePackageResourceRegion{
				IsGlobal:                      false,
				IsOverrideEnabled:             true,
				IsValidateOverrideInPartition: true,
			},
		},
		{
			Factory:  newResourceDataShareConsumerAssociation,
			TypeName: "aws_redshift_data_share_consumer_association",
			Name:     "Data Share Consumer Association",
			Region: &itypes.ServicePackageResourceRegion{
				IsGlobal:                      false,
				IsOverrideEnabled:             true,
				IsValidateOverrideInPartition: true,
			},
		},
		{
			Factory:  newResourceLogging,
			TypeName: "aws_redshift_logging",
			Name:     "Logging",
			Region: &itypes.ServicePackageResourceRegion{
				IsGlobal:                      false,
				IsOverrideEnabled:             true,
				IsValidateOverrideInPartition: true,
			},
		},
		{
			Factory:  newResourceSnapshotCopy,
			TypeName: "aws_redshift_snapshot_copy",
			Name:     "Snapshot Copy",
			Region: &itypes.ServicePackageResourceRegion{
				IsGlobal:                      false,
				IsOverrideEnabled:             true,
				IsValidateOverrideInPartition: true,
			},
		},
	}
}

func (p *servicePackage) SDKDataSources(ctx context.Context) []*itypes.ServicePackageSDKDataSource {
	return []*itypes.ServicePackageSDKDataSource{
		{
			Factory:  dataSourceCluster,
			TypeName: "aws_redshift_cluster",
			Name:     "Cluster",
			Tags:     &itypes.ServicePackageResourceTags{},
			Region: &itypes.ServicePackageResourceRegion{
				IsGlobal:                      false,
				IsOverrideEnabled:             true,
				IsValidateOverrideInPartition: true,
			},
		},
		{
			Factory:  dataSourceClusterCredentials,
			TypeName: "aws_redshift_cluster_credentials",
			Name:     "Cluster Credentials",
			Region: &itypes.ServicePackageResourceRegion{
				IsGlobal:                      false,
				IsOverrideEnabled:             true,
				IsValidateOverrideInPartition: true,
			},
		},
		{
			Factory:  dataSourceOrderableCluster,
			TypeName: "aws_redshift_orderable_cluster",
			Name:     "Orderable Cluster",
			Region: &itypes.ServicePackageResourceRegion{
				IsGlobal:                      false,
				IsOverrideEnabled:             true,
				IsValidateOverrideInPartition: true,
			},
		},
		{
<<<<<<< HEAD
			Factory:  dataSourceServiceAccount,
			TypeName: "aws_redshift_service_account",
			Name:     "Service Account",
			Region: &itypes.ServicePackageResourceRegion{
				IsGlobal:                      false,
				IsOverrideEnabled:             true,
				IsValidateOverrideInPartition: true,
			},
		},
		{
=======
>>>>>>> a51b520d
			Factory:  dataSourceSubnetGroup,
			TypeName: "aws_redshift_subnet_group",
			Name:     "Subnet Group",
			Tags:     &itypes.ServicePackageResourceTags{},
			Region: &itypes.ServicePackageResourceRegion{
				IsGlobal:                      false,
				IsOverrideEnabled:             true,
				IsValidateOverrideInPartition: true,
			},
		},
	}
}

func (p *servicePackage) SDKResources(ctx context.Context) []*itypes.ServicePackageSDKResource {
	return []*itypes.ServicePackageSDKResource{
		{
			Factory:  resourceAuthenticationProfile,
			TypeName: "aws_redshift_authentication_profile",
			Name:     "Authentication Profile",
			Region: &itypes.ServicePackageResourceRegion{
				IsGlobal:                      false,
				IsOverrideEnabled:             true,
				IsValidateOverrideInPartition: true,
			},
		},
		{
			Factory:  resourceCluster,
			TypeName: "aws_redshift_cluster",
			Name:     "Cluster",
			Tags: &itypes.ServicePackageResourceTags{
				IdentifierAttribute: names.AttrARN,
			},
			Region: &itypes.ServicePackageResourceRegion{
				IsGlobal:                      false,
				IsOverrideEnabled:             true,
				IsValidateOverrideInPartition: true,
			},
		},
		{
			Factory:  resourceClusterIAMRoles,
			TypeName: "aws_redshift_cluster_iam_roles",
			Name:     "Cluster IAM Roles",
			Region: &itypes.ServicePackageResourceRegion{
				IsGlobal:                      false,
				IsOverrideEnabled:             true,
				IsValidateOverrideInPartition: true,
			},
		},
		{
			Factory:  resourceClusterSnapshot,
			TypeName: "aws_redshift_cluster_snapshot",
			Name:     "Cluster Snapshot",
			Tags: &itypes.ServicePackageResourceTags{
				IdentifierAttribute: names.AttrARN,
			},
			Region: &itypes.ServicePackageResourceRegion{
				IsGlobal:                      false,
				IsOverrideEnabled:             true,
				IsValidateOverrideInPartition: true,
			},
		},
		{
			Factory:  resourceEndpointAccess,
			TypeName: "aws_redshift_endpoint_access",
			Name:     "Endpoint Access",
			Region: &itypes.ServicePackageResourceRegion{
				IsGlobal:                      false,
				IsOverrideEnabled:             true,
				IsValidateOverrideInPartition: true,
			},
		},
		{
			Factory:  resourceEndpointAuthorization,
			TypeName: "aws_redshift_endpoint_authorization",
			Name:     "Endpoint Authorization",
			Region: &itypes.ServicePackageResourceRegion{
				IsGlobal:                      false,
				IsOverrideEnabled:             true,
				IsValidateOverrideInPartition: true,
			},
		},
		{
			Factory:  resourceEventSubscription,
			TypeName: "aws_redshift_event_subscription",
			Name:     "Event Subscription",
			Tags: &itypes.ServicePackageResourceTags{
				IdentifierAttribute: names.AttrARN,
			},
			Region: &itypes.ServicePackageResourceRegion{
				IsGlobal:                      false,
				IsOverrideEnabled:             true,
				IsValidateOverrideInPartition: true,
			},
		},
		{
			Factory:  resourceHSMClientCertificate,
			TypeName: "aws_redshift_hsm_client_certificate",
			Name:     "HSM Client Certificate",
			Tags: &itypes.ServicePackageResourceTags{
				IdentifierAttribute: names.AttrARN,
			},
			Region: &itypes.ServicePackageResourceRegion{
				IsGlobal:                      false,
				IsOverrideEnabled:             true,
				IsValidateOverrideInPartition: true,
			},
		},
		{
			Factory:  resourceHSMConfiguration,
			TypeName: "aws_redshift_hsm_configuration",
			Name:     "HSM Configuration",
			Tags: &itypes.ServicePackageResourceTags{
				IdentifierAttribute: names.AttrARN,
			},
			Region: &itypes.ServicePackageResourceRegion{
				IsGlobal:                      false,
				IsOverrideEnabled:             true,
				IsValidateOverrideInPartition: true,
			},
		},
		{
			Factory:  resourceParameterGroup,
			TypeName: "aws_redshift_parameter_group",
			Name:     "Parameter Group",
			Tags: &itypes.ServicePackageResourceTags{
				IdentifierAttribute: names.AttrARN,
			},
			Region: &itypes.ServicePackageResourceRegion{
				IsGlobal:                      false,
				IsOverrideEnabled:             true,
				IsValidateOverrideInPartition: true,
			},
		},
		{
			Factory:  resourcePartner,
			TypeName: "aws_redshift_partner",
			Name:     "Partner",
			Region: &itypes.ServicePackageResourceRegion{
				IsGlobal:                      false,
				IsOverrideEnabled:             true,
				IsValidateOverrideInPartition: true,
			},
		},
		{
			Factory:  resourceResourcePolicy,
			TypeName: "aws_redshift_resource_policy",
			Name:     "Resource Policy",
			Region: &itypes.ServicePackageResourceRegion{
				IsGlobal:                      false,
				IsOverrideEnabled:             true,
				IsValidateOverrideInPartition: true,
			},
		},
		{
			Factory:  resourceScheduledAction,
			TypeName: "aws_redshift_scheduled_action",
			Name:     "Scheduled Action",
			Region: &itypes.ServicePackageResourceRegion{
				IsGlobal:                      false,
				IsOverrideEnabled:             true,
				IsValidateOverrideInPartition: true,
			},
		},
		{
			Factory:  resourceSnapshotCopyGrant,
			TypeName: "aws_redshift_snapshot_copy_grant",
			Name:     "Snapshot Copy Grant",
			Tags: &itypes.ServicePackageResourceTags{
				IdentifierAttribute: names.AttrARN,
			},
			Region: &itypes.ServicePackageResourceRegion{
				IsGlobal:                      false,
				IsOverrideEnabled:             true,
				IsValidateOverrideInPartition: true,
			},
		},
		{
			Factory:  resourceSnapshotSchedule,
			TypeName: "aws_redshift_snapshot_schedule",
			Name:     "Snapshot Schedule",
			Tags: &itypes.ServicePackageResourceTags{
				IdentifierAttribute: names.AttrARN,
			},
			Region: &itypes.ServicePackageResourceRegion{
				IsGlobal:                      false,
				IsOverrideEnabled:             true,
				IsValidateOverrideInPartition: true,
			},
		},
		{
			Factory:  resourceSnapshotScheduleAssociation,
			TypeName: "aws_redshift_snapshot_schedule_association",
			Name:     "Snapshot Schedule Association",
			Region: &itypes.ServicePackageResourceRegion{
				IsGlobal:                      false,
				IsOverrideEnabled:             true,
				IsValidateOverrideInPartition: true,
			},
		},
		{
			Factory:  resourceSubnetGroup,
			TypeName: "aws_redshift_subnet_group",
			Name:     "Subnet Group",
			Tags: &itypes.ServicePackageResourceTags{
				IdentifierAttribute: names.AttrARN,
			},
			Region: &itypes.ServicePackageResourceRegion{
				IsGlobal:                      false,
				IsOverrideEnabled:             true,
				IsValidateOverrideInPartition: true,
			},
		},
		{
			Factory:  resourceUsageLimit,
			TypeName: "aws_redshift_usage_limit",
			Name:     "Usage Limit",
			Tags: &itypes.ServicePackageResourceTags{
				IdentifierAttribute: names.AttrARN,
			},
			Region: &itypes.ServicePackageResourceRegion{
				IsGlobal:                      false,
				IsOverrideEnabled:             true,
				IsValidateOverrideInPartition: true,
			},
		},
	}
}

func (p *servicePackage) ServicePackageName() string {
	return names.Redshift
}

// NewClient returns a new AWS SDK for Go v2 client for this service package's AWS API.
func (p *servicePackage) NewClient(ctx context.Context, config map[string]any) (*redshift.Client, error) {
	cfg := *(config["aws_sdkv2_config"].(*aws.Config))
	optFns := []func(*redshift.Options){
		redshift.WithEndpointResolverV2(newEndpointResolverV2()),
		withBaseEndpoint(config[names.AttrEndpoint].(string)),
		func(o *redshift.Options) {
			if region := config["region"].(string); o.Region != region {
				tflog.Info(ctx, "overriding provider-configured AWS API region", map[string]any{
					"service":         "redshift",
					"original_region": o.Region,
					"override_region": region,
				})
				o.Region = region
			}
		},
		withExtraOptions(ctx, p, config),
	}

	return redshift.NewFromConfig(cfg, optFns...), nil
}

// withExtraOptions returns a functional option that allows this service package to specify extra API client options.
// This option is always called after any generated options.
func withExtraOptions(ctx context.Context, sp conns.ServicePackage, config map[string]any) func(*redshift.Options) {
	if v, ok := sp.(interface {
		withExtraOptions(context.Context, map[string]any) []func(*redshift.Options)
	}); ok {
		optFns := v.withExtraOptions(ctx, config)

		return func(o *redshift.Options) {
			for _, optFn := range optFns {
				optFn(o)
			}
		}
	}

	return func(*redshift.Options) {}
}

func ServicePackage(ctx context.Context) conns.ServicePackage {
	return &servicePackage{}
}<|MERGE_RESOLUTION|>--- conflicted
+++ resolved
@@ -119,19 +119,6 @@
 			},
 		},
 		{
-<<<<<<< HEAD
-			Factory:  dataSourceServiceAccount,
-			TypeName: "aws_redshift_service_account",
-			Name:     "Service Account",
-			Region: &itypes.ServicePackageResourceRegion{
-				IsGlobal:                      false,
-				IsOverrideEnabled:             true,
-				IsValidateOverrideInPartition: true,
-			},
-		},
-		{
-=======
->>>>>>> a51b520d
 			Factory:  dataSourceSubnetGroup,
 			TypeName: "aws_redshift_subnet_group",
 			Name:     "Subnet Group",
