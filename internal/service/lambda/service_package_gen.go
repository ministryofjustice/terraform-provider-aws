// Code generated by internal/generate/servicepackage/main.go; DO NOT EDIT.

package lambda

import (
	"context"
	"unique"

	"github.com/aws/aws-sdk-go-v2/aws"
	"github.com/aws/aws-sdk-go-v2/service/lambda"
	"github.com/hashicorp/terraform-plugin-log/tflog"
	"github.com/hashicorp/terraform-provider-aws/internal/conns"
	inttypes "github.com/hashicorp/terraform-provider-aws/internal/types"
	"github.com/hashicorp/terraform-provider-aws/names"
)

type servicePackage struct{}

func (p *servicePackage) EphemeralResources(ctx context.Context) []*inttypes.ServicePackageEphemeralResource {
	return []*inttypes.ServicePackageEphemeralResource{
		{
			Factory:  newEphemeralInvocation,
			TypeName: "aws_lambda_invocation",
			Name:     "Invocation",
<<<<<<< HEAD
			Region: &itypes.ServicePackageResourceRegion{
				IsGlobal:                      false,
				IsOverrideEnabled:             true,
				IsValidateOverrideInPartition: true,
			},
=======
			Region: unique.Make(inttypes.ServicePackageResourceRegion{
				IsOverrideEnabled: false,
			}),
>>>>>>> f69f8d8f
		},
	}
}

func (p *servicePackage) FrameworkDataSources(ctx context.Context) []*inttypes.ServicePackageFrameworkDataSource {
	return []*inttypes.ServicePackageFrameworkDataSource{}
}

func (p *servicePackage) FrameworkResources(ctx context.Context) []*inttypes.ServicePackageFrameworkResource {
	return []*inttypes.ServicePackageFrameworkResource{
		{
			Factory:  newResourceFunctionRecursionConfig,
			TypeName: "aws_lambda_function_recursion_config",
			Name:     "Function Recursion Config",
<<<<<<< HEAD
			Region: &itypes.ServicePackageResourceRegion{
				IsGlobal:                      false,
				IsOverrideEnabled:             true,
				IsValidateOverrideInPartition: true,
			},
=======
			Region: unique.Make(inttypes.ServicePackageResourceRegion{
				IsOverrideEnabled: false,
			}),
>>>>>>> f69f8d8f
		},
		{
			Factory:  newResourceRuntimeManagementConfig,
			TypeName: "aws_lambda_runtime_management_config",
			Name:     "Runtime Management Config",
<<<<<<< HEAD
			Region: &itypes.ServicePackageResourceRegion{
				IsGlobal:                      false,
				IsOverrideEnabled:             true,
				IsValidateOverrideInPartition: true,
			},
=======
			Region: unique.Make(inttypes.ServicePackageResourceRegion{
				IsOverrideEnabled: false,
			}),
>>>>>>> f69f8d8f
		},
	}
}

func (p *servicePackage) SDKDataSources(ctx context.Context) []*inttypes.ServicePackageSDKDataSource {
	return []*inttypes.ServicePackageSDKDataSource{
		{
			Factory:  dataSourceAlias,
			TypeName: "aws_lambda_alias",
			Name:     "Alias",
			Region: unique.Make(inttypes.ServicePackageResourceRegion{
				IsOverrideEnabled:             true,
				IsValidateOverrideInPartition: true,
			}),
		},
		{
			Factory:  dataSourceCodeSigningConfig,
			TypeName: "aws_lambda_code_signing_config",
			Name:     "Code Signing Config",
			Region: unique.Make(inttypes.ServicePackageResourceRegion{
				IsOverrideEnabled:             true,
				IsValidateOverrideInPartition: true,
			}),
		},
		{
			Factory:  dataSourceFunction,
			TypeName: "aws_lambda_function",
			Name:     "Function",
			Tags:     unique.Make(inttypes.ServicePackageResourceTags{}),
			Region: unique.Make(inttypes.ServicePackageResourceRegion{
				IsOverrideEnabled:             true,
				IsValidateOverrideInPartition: true,
			}),
		},
		{
			Factory:  dataSourceFunctionURL,
			TypeName: "aws_lambda_function_url",
			Name:     "Function URL",
			Region: unique.Make(inttypes.ServicePackageResourceRegion{
				IsOverrideEnabled:             true,
				IsValidateOverrideInPartition: true,
			}),
		},
		{
			Factory:  dataSourceFunctions,
			TypeName: "aws_lambda_functions",
			Name:     "Functions",
			Region: unique.Make(inttypes.ServicePackageResourceRegion{
				IsOverrideEnabled:             true,
				IsValidateOverrideInPartition: true,
			}),
		},
		{
			Factory:  dataSourceInvocation,
			TypeName: "aws_lambda_invocation",
			Name:     "Invocation",
			Region: unique.Make(inttypes.ServicePackageResourceRegion{
				IsOverrideEnabled:             true,
				IsValidateOverrideInPartition: true,
			}),
		},
		{
			Factory:  dataSourceLayerVersion,
			TypeName: "aws_lambda_layer_version",
			Name:     "Layer Version",
			Region: unique.Make(inttypes.ServicePackageResourceRegion{
				IsOverrideEnabled:             true,
				IsValidateOverrideInPartition: true,
			}),
		},
	}
}

func (p *servicePackage) SDKResources(ctx context.Context) []*inttypes.ServicePackageSDKResource {
	return []*inttypes.ServicePackageSDKResource{
		{
			Factory:  resourceAlias,
			TypeName: "aws_lambda_alias",
			Name:     "Alias",
			Region: unique.Make(inttypes.ServicePackageResourceRegion{
				IsOverrideEnabled:             true,
				IsValidateOverrideInPartition: true,
			}),
		},
		{
			Factory:  resourceCodeSigningConfig,
			TypeName: "aws_lambda_code_signing_config",
			Name:     "Code Signing Config",
			Tags: unique.Make(inttypes.ServicePackageResourceTags{
				IdentifierAttribute: names.AttrARN,
			}),
			Region: unique.Make(inttypes.ServicePackageResourceRegion{
				IsOverrideEnabled:             true,
				IsValidateOverrideInPartition: true,
			}),
		},
		{
			Factory:  resourceEventSourceMapping,
			TypeName: "aws_lambda_event_source_mapping",
			Name:     "Event Source Mapping",
			Tags: unique.Make(inttypes.ServicePackageResourceTags{
				IdentifierAttribute: names.AttrARN,
			}),
			Region: unique.Make(inttypes.ServicePackageResourceRegion{
				IsOverrideEnabled:             true,
				IsValidateOverrideInPartition: true,
			}),
		},
		{
			Factory:  resourceFunction,
			TypeName: "aws_lambda_function",
			Name:     "Function",
			Tags: unique.Make(inttypes.ServicePackageResourceTags{
				IdentifierAttribute: names.AttrARN,
			}),
			Region: unique.Make(inttypes.ServicePackageResourceRegion{
				IsOverrideEnabled:             true,
				IsValidateOverrideInPartition: true,
			}),
		},
		{
			Factory:  resourceFunctionEventInvokeConfig,
			TypeName: "aws_lambda_function_event_invoke_config",
			Name:     "Function Event Invoke Config",
			Region: unique.Make(inttypes.ServicePackageResourceRegion{
				IsOverrideEnabled:             true,
				IsValidateOverrideInPartition: true,
			}),
		},
		{
			Factory:  resourceFunctionURL,
			TypeName: "aws_lambda_function_url",
			Name:     "Function URL",
			Region: unique.Make(inttypes.ServicePackageResourceRegion{
				IsOverrideEnabled:             true,
				IsValidateOverrideInPartition: true,
			}),
		},
		{
			Factory:  resourceInvocation,
			TypeName: "aws_lambda_invocation",
			Name:     "Invocation",
			Region: unique.Make(inttypes.ServicePackageResourceRegion{
				IsOverrideEnabled:             true,
				IsValidateOverrideInPartition: true,
			}),
		},
		{
			Factory:  resourceLayerVersion,
			TypeName: "aws_lambda_layer_version",
			Name:     "Layer Version",
			Region: unique.Make(inttypes.ServicePackageResourceRegion{
				IsOverrideEnabled:             true,
				IsValidateOverrideInPartition: true,
			}),
		},
		{
			Factory:  resourceLayerVersionPermission,
			TypeName: "aws_lambda_layer_version_permission",
			Name:     "Layer Version Permission",
			Region: unique.Make(inttypes.ServicePackageResourceRegion{
				IsOverrideEnabled:             true,
				IsValidateOverrideInPartition: true,
			}),
		},
		{
			Factory:  resourcePermission,
			TypeName: "aws_lambda_permission",
			Name:     "Permission",
			Region: unique.Make(inttypes.ServicePackageResourceRegion{
				IsOverrideEnabled:             true,
				IsValidateOverrideInPartition: true,
			}),
		},
		{
			Factory:  resourceProvisionedConcurrencyConfig,
			TypeName: "aws_lambda_provisioned_concurrency_config",
			Name:     "Provisioned Concurrency Config",
			Region: unique.Make(inttypes.ServicePackageResourceRegion{
				IsOverrideEnabled:             true,
				IsValidateOverrideInPartition: true,
			}),
		},
	}
}

func (p *servicePackage) ServicePackageName() string {
	return names.Lambda
}

// NewClient returns a new AWS SDK for Go v2 client for this service package's AWS API.
func (p *servicePackage) NewClient(ctx context.Context, config map[string]any) (*lambda.Client, error) {
	cfg := *(config["aws_sdkv2_config"].(*aws.Config))
	optFns := []func(*lambda.Options){
		lambda.WithEndpointResolverV2(newEndpointResolverV2()),
		withBaseEndpoint(config[names.AttrEndpoint].(string)),
		func(o *lambda.Options) {
			if region := config[names.AttrRegion].(string); o.Region != region {
				tflog.Info(ctx, "overriding provider-configured AWS API region", map[string]any{
					"service":         p.ServicePackageName(),
					"original_region": o.Region,
					"override_region": region,
				})
				o.Region = region
			}
		},
		withExtraOptions(ctx, p, config),
	}

	return lambda.NewFromConfig(cfg, optFns...), nil
}

// withExtraOptions returns a functional option that allows this service package to specify extra API client options.
// This option is always called after any generated options.
func withExtraOptions(ctx context.Context, sp conns.ServicePackage, config map[string]any) func(*lambda.Options) {
	if v, ok := sp.(interface {
		withExtraOptions(context.Context, map[string]any) []func(*lambda.Options)
	}); ok {
		optFns := v.withExtraOptions(ctx, config)

		return func(o *lambda.Options) {
			for _, optFn := range optFns {
				optFn(o)
			}
		}
	}

	return func(*lambda.Options) {}
}

func ServicePackage(ctx context.Context) conns.ServicePackage {
	return &servicePackage{}
}<|MERGE_RESOLUTION|>--- conflicted
+++ resolved
@@ -22,17 +22,10 @@
 			Factory:  newEphemeralInvocation,
 			TypeName: "aws_lambda_invocation",
 			Name:     "Invocation",
-<<<<<<< HEAD
-			Region: &itypes.ServicePackageResourceRegion{
-				IsGlobal:                      false,
-				IsOverrideEnabled:             true,
-				IsValidateOverrideInPartition: true,
-			},
-=======
-			Region: unique.Make(inttypes.ServicePackageResourceRegion{
-				IsOverrideEnabled: false,
-			}),
->>>>>>> f69f8d8f
+			Region: unique.Make(inttypes.ServicePackageResourceRegion{
+				IsOverrideEnabled:             true,
+				IsValidateOverrideInPartition: true,
+			}),
 		},
 	}
 }
@@ -47,33 +40,19 @@
 			Factory:  newResourceFunctionRecursionConfig,
 			TypeName: "aws_lambda_function_recursion_config",
 			Name:     "Function Recursion Config",
-<<<<<<< HEAD
-			Region: &itypes.ServicePackageResourceRegion{
-				IsGlobal:                      false,
-				IsOverrideEnabled:             true,
-				IsValidateOverrideInPartition: true,
-			},
-=======
-			Region: unique.Make(inttypes.ServicePackageResourceRegion{
-				IsOverrideEnabled: false,
-			}),
->>>>>>> f69f8d8f
+			Region: unique.Make(inttypes.ServicePackageResourceRegion{
+				IsOverrideEnabled:             true,
+				IsValidateOverrideInPartition: true,
+			}),
 		},
 		{
 			Factory:  newResourceRuntimeManagementConfig,
 			TypeName: "aws_lambda_runtime_management_config",
 			Name:     "Runtime Management Config",
-<<<<<<< HEAD
-			Region: &itypes.ServicePackageResourceRegion{
-				IsGlobal:                      false,
-				IsOverrideEnabled:             true,
-				IsValidateOverrideInPartition: true,
-			},
-=======
-			Region: unique.Make(inttypes.ServicePackageResourceRegion{
-				IsOverrideEnabled: false,
-			}),
->>>>>>> f69f8d8f
+			Region: unique.Make(inttypes.ServicePackageResourceRegion{
+				IsOverrideEnabled:             true,
+				IsValidateOverrideInPartition: true,
+			}),
 		},
 	}
 }
