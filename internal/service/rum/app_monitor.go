--- conflicted
+++ resolved
@@ -5,24 +5,20 @@
 
 import (
 	"context"
-	"fmt"
 	"log"
 
 	"github.com/aws/aws-sdk-go-v2/aws"
+	"github.com/aws/aws-sdk-go-v2/aws/arn"
 	"github.com/aws/aws-sdk-go-v2/service/rum"
 	awstypes "github.com/aws/aws-sdk-go-v2/service/rum/types"
-	"github.com/aws/aws-sdk-go/aws/arn"
 	"github.com/hashicorp/terraform-plugin-sdk/v2/diag"
 	"github.com/hashicorp/terraform-plugin-sdk/v2/helper/retry"
 	"github.com/hashicorp/terraform-plugin-sdk/v2/helper/schema"
 	"github.com/hashicorp/terraform-plugin-sdk/v2/helper/validation"
 	"github.com/hashicorp/terraform-provider-aws/internal/conns"
-<<<<<<< HEAD
 	"github.com/hashicorp/terraform-provider-aws/internal/enum"
 	"github.com/hashicorp/terraform-provider-aws/internal/errs"
-=======
 	"github.com/hashicorp/terraform-provider-aws/internal/errs/sdkdiag"
->>>>>>> ea4ad9bf
 	"github.com/hashicorp/terraform-provider-aws/internal/flex"
 	tftags "github.com/hashicorp/terraform-provider-aws/internal/tags"
 	"github.com/hashicorp/terraform-provider-aws/internal/tfresource"
@@ -118,19 +114,11 @@
 				MaxItems: 1,
 				Elem: &schema.Resource{
 					Schema: map[string]*schema.Schema{
-<<<<<<< HEAD
-						"status": {
+						names.AttrStatus: {
 							Type:             schema.TypeString,
 							Optional:         true,
 							Default:          awstypes.CustomEventsStatusDisabled,
 							ValidateDiagFunc: enum.Validate[awstypes.CustomEventsStatus](),
-=======
-						names.AttrStatus: {
-							Type:         schema.TypeString,
-							Optional:     true,
-							Default:      cloudwatchrum.CustomEventsStatusDisabled,
-							ValidateFunc: validation.StringInSlice(cloudwatchrum.CustomEventsStatus_Values(), false),
->>>>>>> ea4ad9bf
 						},
 					},
 				},
@@ -158,23 +146,17 @@
 			names.AttrTags:    tftags.TagsSchema(),
 			names.AttrTagsAll: tftags.TagsSchemaComputed(),
 		},
+
 		CustomizeDiff: verify.SetTagsDiff,
 	}
 }
 
 func resourceAppMonitorCreate(ctx context.Context, d *schema.ResourceData, meta interface{}) diag.Diagnostics {
-<<<<<<< HEAD
+	var diags diag.Diagnostics
 	conn := meta.(*conns.AWSClient).RUMClient(ctx)
 
-	name := d.Get("name").(string)
+	name := d.Get(names.AttrName).(string)
 	input := &rum.CreateAppMonitorInput{
-=======
-	var diags diag.Diagnostics
-	conn := meta.(*conns.AWSClient).RUMConn(ctx)
-
-	name := d.Get(names.AttrName).(string)
-	input := &cloudwatchrum.CreateAppMonitorInput{
->>>>>>> ea4ad9bf
 		Name:         aws.String(name),
 		CwLogEnabled: aws.Bool(d.Get("cw_log_enabled").(bool)),
 		Domain:       aws.String(d.Get(names.AttrDomain).(string)),
@@ -201,12 +183,8 @@
 }
 
 func resourceAppMonitorRead(ctx context.Context, d *schema.ResourceData, meta interface{}) diag.Diagnostics {
-<<<<<<< HEAD
+	var diags diag.Diagnostics
 	conn := meta.(*conns.AWSClient).RUMClient(ctx)
-=======
-	var diags diag.Diagnostics
-	conn := meta.(*conns.AWSClient).RUMConn(ctx)
->>>>>>> ea4ad9bf
 
 	appMon, err := FindAppMonitorByName(ctx, conn, d.Id())
 
@@ -229,18 +207,19 @@
 	}
 
 	d.Set("app_monitor_id", appMon.Id)
+	name := aws.ToString(appMon.Name)
 	arn := arn.ARN{
+		Partition: meta.(*conns.AWSClient).Partition,
+		Service:   "rum",
+		Region:    meta.(*conns.AWSClient).Region,
 		AccountID: meta.(*conns.AWSClient).AccountID,
-		Partition: meta.(*conns.AWSClient).Partition,
-		Region:    meta.(*conns.AWSClient).Region,
-		Resource:  fmt.Sprintf("appmonitor/%s", aws.ToString(appMon.Name)),
-		Service:   "rum",
+		Resource:  "appmonitor/" + name,
 	}.String()
 	d.Set(names.AttrARN, arn)
 	d.Set("cw_log_enabled", appMon.DataStorage.CwLog.CwLogEnabled)
 	d.Set("cw_log_group", appMon.DataStorage.CwLog.CwLogGroup)
 	d.Set(names.AttrDomain, appMon.Domain)
-	d.Set(names.AttrName, appMon.Name)
+	d.Set(names.AttrName, name)
 
 	setTagsOut(ctx, appMon.Tags)
 
@@ -248,18 +227,11 @@
 }
 
 func resourceAppMonitorUpdate(ctx context.Context, d *schema.ResourceData, meta interface{}) diag.Diagnostics {
-<<<<<<< HEAD
+	var diags diag.Diagnostics
 	conn := meta.(*conns.AWSClient).RUMClient(ctx)
 
-	if d.HasChangesExcept("tags", "tags_all") {
+	if d.HasChangesExcept(names.AttrTags, names.AttrTagsAll) {
 		input := &rum.UpdateAppMonitorInput{
-=======
-	var diags diag.Diagnostics
-	conn := meta.(*conns.AWSClient).RUMConn(ctx)
-
-	if d.HasChangesExcept(names.AttrTags, names.AttrTagsAll) {
-		input := &cloudwatchrum.UpdateAppMonitorInput{
->>>>>>> ea4ad9bf
 			Name: aws.String(d.Id()),
 		}
 
@@ -290,25 +262,16 @@
 }
 
 func resourceAppMonitorDelete(ctx context.Context, d *schema.ResourceData, meta interface{}) diag.Diagnostics {
-<<<<<<< HEAD
+	var diags diag.Diagnostics
 	conn := meta.(*conns.AWSClient).RUMClient(ctx)
-=======
-	var diags diag.Diagnostics
-	conn := meta.(*conns.AWSClient).RUMConn(ctx)
->>>>>>> ea4ad9bf
 
 	log.Printf("[DEBUG] Deleting CloudWatch RUM App Monitor: %s", d.Id())
 	_, err := conn.DeleteAppMonitor(ctx, &rum.DeleteAppMonitorInput{
 		Name: aws.String(d.Id()),
 	})
 
-<<<<<<< HEAD
 	if errs.IsA[*awstypes.ResourceNotFoundException](err) {
-		return nil
-=======
-	if tfawserr.ErrCodeEquals(err, cloudwatchrum.ErrCodeResourceNotFoundException) {
 		return diags
->>>>>>> ea4ad9bf
 	}
 
 	if err != nil {
@@ -415,19 +378,19 @@
 	}
 
 	if v := apiObject.Telemetries; v != nil {
-		tfMap["telemetries"] = flex.FlattenStringyValueSet[awstypes.Telemetry](v)
+		tfMap["telemetries"] = apiObject.Telemetries
 	}
 
 	if v := apiObject.IncludedPages; v != nil {
-		tfMap["included_pages"] = v
+		tfMap["included_pages"] = apiObject.IncludedPages
 	}
 
 	if v := apiObject.FavoritePages; v != nil {
-		tfMap["favorite_pages"] = v
+		tfMap["favorite_pages"] = apiObject.FavoritePages
 	}
 
 	if v := apiObject.ExcludedPages; v != nil {
-		tfMap["excluded_pages"] = v
+		tfMap["excluded_pages"] = apiObject.ExcludedPages
 	}
 
 	return tfMap
@@ -440,13 +403,8 @@
 
 	config := &awstypes.CustomEvents{}
 
-<<<<<<< HEAD
-	if v, ok := tfMap["status"].(string); ok && v != "" {
+	if v, ok := tfMap[names.AttrStatus].(string); ok && v != "" {
 		config.Status = awstypes.CustomEventsStatus(v)
-=======
-	if v, ok := tfMap[names.AttrStatus].(string); ok && v != "" {
-		config.Status = aws.String(v)
->>>>>>> ea4ad9bf
 	}
 
 	return config
@@ -457,15 +415,9 @@
 		return nil
 	}
 
-	tfMap := map[string]interface{}{}
-
-<<<<<<< HEAD
-	tfMap["status"] = string(apiObject.Status)
-=======
-	if v := apiObject.Status; v != nil {
-		tfMap[names.AttrStatus] = aws.StringValue(v)
-	}
->>>>>>> ea4ad9bf
+	tfMap := map[string]interface{}{
+		names.AttrStatus: apiObject.Status,
+	}
 
 	return tfMap
 }