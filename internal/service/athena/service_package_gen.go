--- conflicted
+++ resolved
@@ -26,19 +26,13 @@
 			Factory:  newResourceCapacityReservation,
 			TypeName: "aws_athena_capacity_reservation",
 			Name:     "Capacity Reservation",
-<<<<<<< HEAD
-			Tags: &inttypes.ServicePackageResourceTags{
+			Tags: unique.Make(inttypes.ServicePackageResourceTags{
 				IdentifierAttribute: names.AttrARN,
-			},
+			}),
 			Region: &inttypes.ServicePackageResourceRegion{
 				IsGlobal:          false,
 				IsOverrideEnabled: false,
 			},
-=======
-			Tags: unique.Make(types.ServicePackageResourceTags{
-				IdentifierAttribute: names.AttrARN,
-			}),
->>>>>>> 45438b17
 		},
 	}
 }
@@ -64,20 +58,14 @@
 			Factory:  resourceDataCatalog,
 			TypeName: "aws_athena_data_catalog",
 			Name:     "Data Catalog",
-<<<<<<< HEAD
-			Tags: &inttypes.ServicePackageResourceTags{
+			Tags: unique.Make(inttypes.ServicePackageResourceTags{
 				IdentifierAttribute: names.AttrARN,
-			},
+			}),
 			Region: &inttypes.ServicePackageResourceRegion{
 				IsGlobal:                      false,
 				IsOverrideEnabled:             true,
 				IsValidateOverrideInPartition: true,
 			},
-=======
-			Tags: unique.Make(types.ServicePackageResourceTags{
-				IdentifierAttribute: names.AttrARN,
-			}),
->>>>>>> 45438b17
 		},
 		{
 			Factory:  resourceDatabase,
@@ -113,20 +101,14 @@
 			Factory:  resourceWorkGroup,
 			TypeName: "aws_athena_workgroup",
 			Name:     "WorkGroup",
-<<<<<<< HEAD
-			Tags: &inttypes.ServicePackageResourceTags{
+			Tags: unique.Make(inttypes.ServicePackageResourceTags{
 				IdentifierAttribute: names.AttrARN,
-			},
+			}),
 			Region: &inttypes.ServicePackageResourceRegion{
 				IsGlobal:                      false,
 				IsOverrideEnabled:             true,
 				IsValidateOverrideInPartition: true,
 			},
-=======
-			Tags: unique.Make(types.ServicePackageResourceTags{
-				IdentifierAttribute: names.AttrARN,
-			}),
->>>>>>> 45438b17
 		},
 	}
 }
