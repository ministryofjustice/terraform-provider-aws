// Copyright (c) HashiCorp, Inc.
// SPDX-License-Identifier: MPL-2.0

package servicecatalog

import (
	"context"
	"errors"
	"fmt"
	"log"
	"time"

	"github.com/aws/aws-sdk-go-v2/aws"
	"github.com/aws/aws-sdk-go-v2/service/servicecatalog"
	awstypes "github.com/aws/aws-sdk-go-v2/service/servicecatalog/types"
	"github.com/hashicorp/terraform-plugin-sdk/v2/diag"
	"github.com/hashicorp/terraform-plugin-sdk/v2/helper/id"
	"github.com/hashicorp/terraform-plugin-sdk/v2/helper/schema"
	"github.com/hashicorp/terraform-plugin-sdk/v2/helper/validation"
	"github.com/hashicorp/terraform-provider-aws/internal/conns"
	"github.com/hashicorp/terraform-provider-aws/internal/enum"
	"github.com/hashicorp/terraform-provider-aws/internal/errs"
	"github.com/hashicorp/terraform-provider-aws/internal/errs/sdkdiag"
	"github.com/hashicorp/terraform-provider-aws/internal/flex"
	tftags "github.com/hashicorp/terraform-provider-aws/internal/tags"
	"github.com/hashicorp/terraform-provider-aws/internal/tfresource"
	"github.com/hashicorp/terraform-provider-aws/names"
)

// @SDKResource("aws_servicecatalog_provisioned_product", name="Provisioned Product")
// @Tags
// @Testing(existsType="github.com/aws/aws-sdk-go-v2/service/servicecatalog/types;awstypes;awstypes.ProvisionedProductDetail",importIgnore="accept_language;ignore_errors;provisioning_artifact_name;provisioning_parameters;retain_physical_resources", skipEmptyTags=true, noRemoveTags=true)
// @Testing(tagsIdentifierAttribute="id", tagsResourceType="Provisioned Product")
// @Testing(tagsUpdateGetTagsIn=true)
func resourceProvisionedProduct() *schema.Resource {
	return &schema.Resource{
		CreateWithoutTimeout: resourceProvisionedProductCreate,
		ReadWithoutTimeout:   resourceProvisionedProductRead,
		UpdateWithoutTimeout: resourceProvisionedProductUpdate,
		DeleteWithoutTimeout: resourceProvisionedProductDelete,

		Importer: &schema.ResourceImporter{
			StateContext: schema.ImportStatePassthroughContext,
		},

		Timeouts: &schema.ResourceTimeout{
			Create: schema.DefaultTimeout(30 * time.Minute),
			Update: schema.DefaultTimeout(30 * time.Minute),
			Delete: schema.DefaultTimeout(30 * time.Minute),
		},

		Schema: map[string]*schema.Schema{
			"accept_language": {
				Type:         schema.TypeString,
				Optional:     true,
				Default:      acceptLanguageEnglish,
				ValidateFunc: validation.StringInSlice(acceptLanguage_Values(), false),
			},
			names.AttrARN: {
				Type:     schema.TypeString,
				Computed: true,
			},
			"cloudwatch_dashboard_names": {
				Type:     schema.TypeSet,
				Computed: true,
				Elem:     &schema.Schema{Type: schema.TypeString},
			},
			names.AttrCreatedTime: {
				Type:     schema.TypeString,
				Computed: true,
			},
			"ignore_errors": {
				Type:     schema.TypeBool,
				Optional: true,
				Default:  false,
			},
			"last_provisioning_record_id": {
				Type:     schema.TypeString,
				Computed: true,
			},
			"last_record_id": {
				Type:     schema.TypeString,
				Computed: true,
			},
			"last_successful_provisioning_record_id": {
				Type:     schema.TypeString,
				Computed: true,
			},
			"launch_role_arn": {
				Type:     schema.TypeString,
				Computed: true,
			},
			names.AttrName: {
				Type:     schema.TypeString,
				Required: true,
				ForceNew: true,
			},
			"notification_arns": {
				Type:     schema.TypeList,
				Optional: true,
				ForceNew: true,
				Elem:     &schema.Schema{Type: schema.TypeString},
			},
			"outputs": {
				Type:     schema.TypeSet,
				Computed: true,
				Elem: &schema.Resource{
					Schema: map[string]*schema.Schema{
						names.AttrDescription: {
							Type:     schema.TypeString,
							Computed: true,
						},
						names.AttrKey: {
							Type:     schema.TypeString,
							Computed: true,
						},
						names.AttrValue: {
							Type:     schema.TypeString,
							Computed: true,
						},
					},
				},
			},
			"path_id": {
				Type:     schema.TypeString,
				Optional: true,
				Computed: true,
				ConflictsWith: []string{
					"path_name",
				},
			},
			"path_name": {
				Type:     schema.TypeString,
				Optional: true,
				ConflictsWith: []string{
					"path_id",
				},
			},
			"product_id": {
				Type:     schema.TypeString,
				Optional: true,
				Computed: true,
				ExactlyOneOf: []string{
					"product_id",
					"product_name",
				},
			},
			"product_name": {
				Type:     schema.TypeString,
				Optional: true,
				ExactlyOneOf: []string{
					"product_id",
					"product_name",
				},
			},
			"provisioning_artifact_id": {
				Type:     schema.TypeString,
				Optional: true,
				Computed: true,
				ExactlyOneOf: []string{
					"provisioning_artifact_id",
					"provisioning_artifact_name",
				},
			},
			"provisioning_artifact_name": {
				Type:     schema.TypeString,
				Optional: true,
				ExactlyOneOf: []string{
					"provisioning_artifact_id",
					"provisioning_artifact_name",
				},
			},
			"provisioning_parameters": {
				Type:     schema.TypeList,
				Optional: true,
				Elem: &schema.Resource{
					Schema: map[string]*schema.Schema{
						names.AttrKey: {
							Type:     schema.TypeString,
							Required: true,
						},
						"use_previous_value": {
							Type:     schema.TypeBool,
							Optional: true,
						},
						names.AttrValue: {
							Type:     schema.TypeString,
							Optional: true,
						},
					},
				},
			},
			"retain_physical_resources": {
				Type:     schema.TypeBool,
				Optional: true,
				Default:  false,
			},
			"stack_set_provisioning_preferences": {
				Type:     schema.TypeList,
				Optional: true,
				MaxItems: 1,
				Elem: &schema.Resource{
					Schema: map[string]*schema.Schema{
						"accounts": {
							Type:     schema.TypeList,
							Optional: true,
							Elem:     &schema.Schema{Type: schema.TypeString},
						},
						"failure_tolerance_count": {
							Type:     schema.TypeInt,
							Optional: true,
							ExactlyOneOf: []string{
								"stack_set_provisioning_preferences.0.failure_tolerance_count",
								"stack_set_provisioning_preferences.0.failure_tolerance_percentage",
							},
						},
						"failure_tolerance_percentage": {
							Type:     schema.TypeInt,
							Optional: true,
							ExactlyOneOf: []string{
								"stack_set_provisioning_preferences.0.failure_tolerance_count",
								"stack_set_provisioning_preferences.0.failure_tolerance_percentage",
							},
						},
						"max_concurrency_count": {
							Type:     schema.TypeInt,
							Optional: true,
							ExactlyOneOf: []string{
								"stack_set_provisioning_preferences.0.max_concurrency_count",
								"stack_set_provisioning_preferences.0.max_concurrency_percentage",
							},
						},
						"max_concurrency_percentage": {
							Type:     schema.TypeInt,
							Optional: true,
							ExactlyOneOf: []string{
								"stack_set_provisioning_preferences.0.max_concurrency_count",
								"stack_set_provisioning_preferences.0.max_concurrency_percentage",
							},
						},
						"regions": {
							Type:     schema.TypeList,
							Optional: true,
							Elem:     &schema.Schema{Type: schema.TypeString},
						},
					},
				},
			},
			names.AttrStatus: {
				Type:     schema.TypeString,
				Computed: true,
			},
			names.AttrStatusMessage: {
				Type:     schema.TypeString,
				Computed: true,
			},
			names.AttrTags:    tftags.TagsSchema(),
			names.AttrTagsAll: tftags.TagsSchemaComputed(),
			names.AttrType: {
				Type:     schema.TypeString,
				Computed: true,
			},
		},

		CustomizeDiff: refreshOutputsDiff,
	}
}

func refreshOutputsDiff(_ context.Context, diff *schema.ResourceDiff, meta any) error {
	if diff.HasChanges("provisioning_parameters", "provisioning_artifact_id", "provisioning_artifact_name") {
		if err := diff.SetNewComputed("outputs"); err != nil {
			return err
		}
	}

	return nil
}

func resourceProvisionedProductCreate(ctx context.Context, d *schema.ResourceData, meta any) diag.Diagnostics {
	var diags diag.Diagnostics
	conn := meta.(*conns.AWSClient).ServiceCatalogClient(ctx)

	name := d.Get(names.AttrName).(string)
	input := servicecatalog.ProvisionProductInput{
		ProvisionToken:         aws.String(id.UniqueId()),
		ProvisionedProductName: aws.String(name),
		Tags:                   getTagsIn(ctx),
	}

	if v, ok := d.GetOk("accept_language"); ok {
		input.AcceptLanguage = aws.String(v.(string))
	}

	if v, ok := d.GetOk("notification_arns"); ok && len(v.([]any)) > 0 {
		input.NotificationArns = flex.ExpandStringValueList(v.([]any))
	}

	if v, ok := d.GetOk("path_id"); ok {
		input.PathId = aws.String(v.(string))
	}

	if v, ok := d.GetOk("path_name"); ok {
		input.PathName = aws.String(v.(string))
	}

	if v, ok := d.GetOk("product_id"); ok {
		input.ProductId = aws.String(v.(string))
	}

	if v, ok := d.GetOk("product_name"); ok {
		input.ProductName = aws.String(v.(string))
	}

	if v, ok := d.GetOk("provisioning_artifact_id"); ok {
		input.ProvisioningArtifactId = aws.String(v.(string))
	}

	if v, ok := d.GetOk("provisioning_artifact_name"); ok {
		input.ProvisioningArtifactName = aws.String(v.(string))
	}

	if v, ok := d.GetOk("provisioning_parameters"); ok && len(v.([]any)) > 0 {
		input.ProvisioningParameters = expandProvisioningParameters(v.([]any))
	}

	if v, ok := d.GetOk("stack_set_provisioning_preferences"); ok && len(v.([]any)) > 0 && v.([]any)[0] != nil {
		input.ProvisioningPreferences = expandProvisioningPreferences(v.([]any)[0].(map[string]any))
	}

<<<<<<< HEAD
	var output *servicecatalog.ProvisionProductOutput

	err := tfresource.Retry(ctx, d.Timeout(schema.TimeoutCreate), func(ctx context.Context) *tfresource.RetryError {
		var err error

		output, err = conn.ProvisionProduct(ctx, input)

		if errs.IsAErrorMessageContains[*awstypes.InvalidParametersException](err, "profile does not exist") {
			return tfresource.RetryableError(err)
		}

		if errs.IsA[*awstypes.ResourceNotFoundException](err) {
			return tfresource.RetryableError(err)
		}

		if err != nil {
			return tfresource.NonRetryableError(err)
		}
=======
	output, err := tfresource.RetryWhen(ctx, d.Timeout(schema.TimeoutCreate),
		func(ctx context.Context) (*servicecatalog.ProvisionProductOutput, error) {
			return conn.ProvisionProduct(ctx, &input)
		},
		func(err error) (bool, error) {
			if errs.IsAErrorMessageContains[*awstypes.InvalidParametersException](err, "profile does not exist") {
				return true, err
			}
>>>>>>> a7062a32

			if errs.IsA[*awstypes.ResourceNotFoundException](err) {
				return true, err
			}

<<<<<<< HEAD
=======
			return false, err
		},
	)

>>>>>>> a7062a32
	if err != nil {
		return sdkdiag.AppendErrorf(diags, "provisioning Service Catalog Product (%s): %s", name, err)
	}

	d.SetId(aws.ToString(output.RecordDetail.ProvisionedProductId))

	if _, err := waitProvisionedProductReady(ctx, conn, d.Id(), d.Get("accept_language").(string), d.Timeout(schema.TimeoutCreate)); err != nil {
		return sdkdiag.AppendErrorf(diags, "waiting for Service Catalog Provisioned Product (%s) create: %s", d.Id(), err)
	}

	return append(diags, resourceProvisionedProductRead(ctx, d, meta)...)
}

func resourceProvisionedProductRead(ctx context.Context, d *schema.ResourceData, meta any) diag.Diagnostics {
	var diags diag.Diagnostics
	conn := meta.(*conns.AWSClient).ServiceCatalogClient(ctx)

	// There are two API operations for getting information about provisioned products:
	// 1. DescribeProvisionedProduct (used in WaitProvisionedProductReady) and
	// 2. DescribeRecord (used in WaitRecordReady)

	// They provide some overlapping information. Most of the unique information available from
	// DescribeRecord is available in the data source aws_servicecatalog_record.

	acceptLanguage := acceptLanguageEnglish
	if v, ok := d.GetOk("accept_language"); ok {
		acceptLanguage = v.(string)
	}

	outputDPP, err := findProvisionedProductByTwoPartKey(ctx, conn, d.Id(), acceptLanguage)

	if !d.IsNewResource() && tfresource.NotFound(err) {
		log.Printf("[WARN] Service Catalog Provisioned Product (%s) not found, removing from state", d.Id())
		d.SetId("")
		return diags
	}

	if err != nil {
		return sdkdiag.AppendErrorf(diags, "reading Service Catalog Provisioned Product (%s): %s", d.Id(), err)
	}

	detail := outputDPP.ProvisionedProductDetail
	d.Set(names.AttrARN, detail.Arn)
	d.Set("cloudwatch_dashboard_names", flattenCloudWatchDashboards(outputDPP.CloudWatchDashboards))
	if detail.CreatedTime != nil {
		d.Set(names.AttrCreatedTime, detail.CreatedTime.Format(time.RFC3339))
	} else {
		d.Set(names.AttrCreatedTime, nil)
	}
	d.Set("last_provisioning_record_id", detail.LastProvisioningRecordId)
	d.Set("last_record_id", detail.LastRecordId)
	d.Set("last_successful_provisioning_record_id", detail.LastSuccessfulProvisioningRecordId)
	d.Set("launch_role_arn", detail.LaunchRoleArn)
	d.Set(names.AttrName, detail.Name)
	d.Set("product_id", detail.ProductId)
	d.Set("provisioning_artifact_id", detail.ProvisioningArtifactId)
	d.Set(names.AttrStatus, detail.Status)
	d.Set(names.AttrStatusMessage, detail.StatusMessage)
	d.Set(names.AttrType, detail.Type)

	// Previously, we waited for the record to only return a target state of 'SUCCEEDED' or 'AVAILABLE'
	// but this can interfere complete reads of this resource when an error occurs after initial creation
	// or after an invalid update that returns a 'FAILED' record state. Thus, waiters are now present in the CREATE and UPDATE methods of this resource instead.
	// Reference: https://github.com/hashicorp/terraform-provider-aws/issues/24574#issuecomment-1126339193

	recordIdToUse := aws.ToString(detail.LastProvisioningRecordId)
	if detail.Status == awstypes.ProvisionedProductStatusTainted && detail.LastSuccessfulProvisioningRecordId != nil {
		// For TAINTED resources, we need to get artifact details from the last successful
		// record, as the last provisioned record may have failed.
		recordIdToUse = aws.ToString(detail.LastSuccessfulProvisioningRecordId)
		log.Printf("[DEBUG] Service Catalog Provisioned Product (%s) is TAINTED, using last successful record %s for parameter values", d.Id(), recordIdToUse)
	}
	outputDR, err := findRecordByTwoPartKey(ctx, conn, recordIdToUse, acceptLanguage)

	if !d.IsNewResource() && tfresource.NotFound(err) {
		log.Printf("[WARN] Service Catalog Provisioned Product (%s) Record (%s) not found, unable to set tags", d.Id(), recordIdToUse)
		return diags
	}

	if err != nil {
		return sdkdiag.AppendErrorf(diags, "reading Service Catalog Provisioned Product (%s) Record (%s): %s", d.Id(), recordIdToUse, err)
	}

	// To enable debugging of potential issues, log as a warning instead of exiting prematurely.
	// For example, errors can be present after a failed version update, and the stack rolled back
	// to the current version.
	if v := outputDR.RecordDetail.RecordErrors; len(v) > 0 {
		var errs []error

		for _, err := range v {
			errs = append(errs, fmt.Errorf("%s: %s", aws.ToString(err.Code), aws.ToString(err.Description)))
		}

		log.Printf("[WARN] Errors found when describing Service Catalog Provisioned Product (%s) Record (%s): %s", d.Id(), aws.ToString(detail.LastProvisioningRecordId), errors.Join(errs...))
	}

	if err := d.Set("outputs", flattenRecordOutputs(outputDR.RecordOutputs)); err != nil {
		return sdkdiag.AppendErrorf(diags, "setting outputs: %s", err)
	}

	d.Set("path_id", outputDR.RecordDetail.PathId)
	d.Set("provisioning_artifact_id", outputDR.RecordDetail.ProvisioningArtifactId)

	setTagsOut(ctx, svcTags(recordKeyValueTags(ctx, outputDR.RecordDetail.RecordTags)))

	return diags
}

func resourceProvisionedProductUpdate(ctx context.Context, d *schema.ResourceData, meta any) diag.Diagnostics {
	var diags diag.Diagnostics
	conn := meta.(*conns.AWSClient).ServiceCatalogClient(ctx)

	input := servicecatalog.UpdateProvisionedProductInput{
		ProvisionedProductId: aws.String(d.Id()),
		UpdateToken:          aws.String(id.UniqueId()),
	}

	if v, ok := d.GetOk("accept_language"); ok {
		input.AcceptLanguage = aws.String(v.(string))
	}

	if v, ok := d.GetOk("path_id"); ok {
		input.PathId = aws.String(v.(string))
	} else if v, ok := d.GetOk("path_name"); ok {
		input.PathName = aws.String(v.(string))
	}

	// check product_name first. product_id is optional/computed and will always be
	// set by the time update is called
	if v, ok := d.GetOk("product_name"); ok {
		input.ProductName = aws.String(v.(string))
	} else if v, ok := d.GetOk("product_id"); ok {
		input.ProductId = aws.String(v.(string))
	}

	// check provisioning_artifact_name first. provisioning_artrifact_id is optional/computed
	// and will always be set by the time update is called
	// Reference: https://github.com/hashicorp/terraform-provider-aws/issues/26271
	if v, ok := d.GetOk("provisioning_artifact_name"); ok {
		input.ProvisioningArtifactName = aws.String(v.(string))
	} else if v, ok := d.GetOk("provisioning_artifact_id"); ok {
		input.ProvisioningArtifactId = aws.String(v.(string))
	}

	if v, ok := d.GetOk("provisioning_parameters"); ok && len(v.([]any)) > 0 {
		input.ProvisioningParameters = expandUpdateProvisioningParameters(v.([]any))
	}

	if v, ok := d.GetOk("stack_set_provisioning_preferences"); ok && len(v.([]any)) > 0 && v.([]any)[0] != nil {
		input.ProvisioningPreferences = expandUpdateProvisioningPreferences(v.([]any)[0].(map[string]any))
	}

	// Send tags each time the resource is updated. This is necessary to automatically apply tags
	// to provisioned AWS objects during update if the tags don't change.
	input.Tags = getTagsIn(ctx)

<<<<<<< HEAD
	err := tfresource.Retry(ctx, d.Timeout(schema.TimeoutUpdate), func(ctx context.Context) *tfresource.RetryError {
		_, err := conn.UpdateProvisionedProduct(ctx, input)

		if errs.IsAErrorMessageContains[*awstypes.InvalidParametersException](err, "profile does not exist") {
			return tfresource.RetryableError(err)
		}

		if err != nil {
			return tfresource.NonRetryableError(err)
		}

		return nil
	})

=======
	_, err := tfresource.RetryWhen(ctx, d.Timeout(schema.TimeoutUpdate),
		func(ctx context.Context) (any, error) {
			return conn.UpdateProvisionedProduct(ctx, &input)
		},
		func(err error) (bool, error) {
			if errs.IsAErrorMessageContains[*awstypes.InvalidParametersException](err, "profile does not exist") {
				return true, err
			}

			return false, err
		},
	)

>>>>>>> a7062a32
	if err != nil {
		return sdkdiag.AppendErrorf(diags, "updating Service Catalog Provisioned Product (%s): %s", d.Id(), err)
	}

	if _, err := waitProvisionedProductReady(ctx, conn, d.Id(), d.Get("accept_language").(string), d.Timeout(schema.TimeoutUpdate)); err != nil {
		if failureErr, ok := errs.As[*provisionedProductFailureError](err); ok {
			log.Printf("[WARN] Service Catalog Provisioned Product (%s) update failed with status %s, refreshing state", d.Id(), failureErr.Status)
			refreshDiags := resourceProvisionedProductRead(ctx, d, meta)
			if refreshDiags.HasError() {
				// If refresh fails, return both errors
				return append(refreshDiags, sdkdiag.AppendErrorf(diags, "waiting for Service Catalog Provisioned Product (%s) update: %s", d.Id(), err)...)
			}

			if d.HasChange("provisioning_parameters") {
				// If parameters were changed, rollback to previous values.
				//
				// The read APIs used to refresh state above do not return parameter values, and therefore
				// will not reflect that the planned updates did not take effect. Explicitly rolling back
				// ensures the planned parameter changes are attempted again on a subsequent apply.
				oldParams, _ := d.GetChange("provisioning_parameters")
				d.Set("provisioning_parameters", oldParams)
			}
		}

		return sdkdiag.AppendErrorf(diags, "waiting for Service Catalog Provisioned Product (%s) update: %s", d.Id(), err)
	}

	return append(diags, resourceProvisionedProductRead(ctx, d, meta)...)
}

func resourceProvisionedProductDelete(ctx context.Context, d *schema.ResourceData, meta any) diag.Diagnostics {
	var diags diag.Diagnostics
	conn := meta.(*conns.AWSClient).ServiceCatalogClient(ctx)

	input := servicecatalog.TerminateProvisionedProductInput{
		TerminateToken:       aws.String(id.UniqueId()),
		ProvisionedProductId: aws.String(d.Id()),
	}

	if v, ok := d.GetOk("accept_language"); ok {
		input.AcceptLanguage = aws.String(v.(string))
	}

	if v, ok := d.GetOk("ignore_errors"); ok {
		input.IgnoreErrors = v.(bool)
	}

	if v, ok := d.GetOk("retain_physical_resources"); ok {
		input.RetainPhysicalResources = v.(bool)
	}

	_, err := conn.TerminateProvisionedProduct(ctx, &input)

	if errs.IsA[*awstypes.ResourceNotFoundException](err) {
		return diags
	}

	if err != nil {
		return sdkdiag.AppendErrorf(diags, "terminating Service Catalog Provisioned Product (%s): %s", d.Id(), err)
	}

	_, err = waitProvisionedProductTerminated(ctx, conn, d.Id(), d.Get("accept_language").(string), d.Timeout(schema.TimeoutDelete))

	if errs.IsA[*provisionedProductFailureError](err) {
		input.IgnoreErrors = true

		_, err = conn.TerminateProvisionedProduct(ctx, &input)
		if errs.IsA[*awstypes.ResourceNotFoundException](err) {
			return diags
		}
		if err != nil {
			return sdkdiag.AppendErrorf(diags, "terminating Service Catalog Provisioned Product (%s): %s", d.Id(), err)
		}

		_, err = waitProvisionedProductTerminated(ctx, conn, d.Id(), d.Get("accept_language").(string), d.Timeout(schema.TimeoutDelete))
	}

	if errs.IsA[*awstypes.ResourceNotFoundException](err) {
		return diags
	}

	if err != nil {
		return sdkdiag.AppendErrorf(diags, "waiting for Service Catalog Provisioned Product (%s) terminate: %s", d.Id(), err)
	}

	return diags
}

func findProvisionedProductByTwoPartKey(ctx context.Context, conn *servicecatalog.Client, id, acceptLanguage string) (*servicecatalog.DescribeProvisionedProductOutput, error) {
	input := servicecatalog.DescribeProvisionedProductInput{
		Id: aws.String(id),
	}
	if acceptLanguage != "" {
		input.AcceptLanguage = aws.String(acceptLanguage)
	}

	return findProvisionedProduct(ctx, conn, &input)
}

func findProvisionedProduct(ctx context.Context, conn *servicecatalog.Client, input *servicecatalog.DescribeProvisionedProductInput) (*servicecatalog.DescribeProvisionedProductOutput, error) {
	output, err := conn.DescribeProvisionedProduct(ctx, input)

	if errs.IsA[*awstypes.ResourceNotFoundException](err) {
		return nil, &retry.NotFoundError{
			LastError:   err,
			LastRequest: input,
		}
	}

	if err != nil {
		return nil, err
	}

	if output == nil || output.ProvisionedProductDetail == nil {
		return nil, tfresource.NewEmptyResultError(input)
	}

	return output, nil
}

func findRecordByTwoPartKey(ctx context.Context, conn *servicecatalog.Client, id, acceptLanguage string) (*servicecatalog.DescribeRecordOutput, error) {
	input := servicecatalog.DescribeRecordInput{
		Id: aws.String(id),
	}
	if acceptLanguage != "" {
		input.AcceptLanguage = aws.String(acceptLanguage)
	}

	return findRecord(ctx, conn, &input)
}

func findRecord(ctx context.Context, conn *servicecatalog.Client, input *servicecatalog.DescribeRecordInput) (*servicecatalog.DescribeRecordOutput, error) {
	var output *servicecatalog.DescribeRecordOutput

	for {
		page, err := conn.DescribeRecord(ctx, input)

		if errs.IsA[*awstypes.ResourceNotFoundException](err) {
			return nil, &retry.NotFoundError{
				LastError:   err,
				LastRequest: input,
			}
		}

		if err != nil {
			return nil, err
		}

		if page == nil {
			break
		}

		if output == nil {
			output = page
		} else {
			output.RecordOutputs = append(output.RecordOutputs, page.RecordOutputs...)
		}

		nextPageToken := aws.ToString(page.NextPageToken)
		if nextPageToken == "" {
			break
		}
		input.PageToken = aws.String(nextPageToken)
	}

	if output == nil || output.RecordDetail == nil {
		return nil, tfresource.NewEmptyResultError(input)
	}

	return output, nil
}

func statusProvisionedProduct(ctx context.Context, conn *servicecatalog.Client, id, acceptLanguage string) retry.StateRefreshFunc {
	return func() (any, string, error) {
		output, err := findProvisionedProductByTwoPartKey(ctx, conn, id, acceptLanguage)

		if tfresource.NotFound(err) {
			return nil, "", nil
		}

		if err != nil {
			return nil, "", err
		}

		return output, string(output.ProvisionedProductDetail.Status), err
	}
}

func waitProvisionedProductReady(ctx context.Context, conn *servicecatalog.Client, id, acceptLanguage string, timeout time.Duration) (*servicecatalog.DescribeProvisionedProductOutput, error) { //nolint:unparam
	stateConf := &retry.StateChangeConf{
		Pending:                   enum.Slice(awstypes.ProvisionedProductStatusUnderChange, awstypes.ProvisionedProductStatusPlanInProgress),
		Target:                    enum.Slice(awstypes.ProvisionedProductStatusAvailable),
		Refresh:                   statusProvisionedProduct(ctx, conn, id, acceptLanguage),
		Timeout:                   timeout,
		ContinuousTargetOccurence: continuousTargetOccurrence,
		NotFoundChecks:            notFoundChecks,
		MinTimeout:                minTimeout,
	}

	outputRaw, err := stateConf.WaitForStateContext(ctx)

	if output, ok := outputRaw.(*servicecatalog.DescribeProvisionedProductOutput); ok {
		if detail := output.ProvisionedProductDetail; detail != nil {
			if errs.IsA[*retry.UnexpectedStateError](err) {
				// The statuses `ERROR` and `TAINTED` are equivalent: the application of the requested change has failed.
				// The difference is that, in the case of `TAINTED`, there is a previous version to roll back to.
				if status := detail.Status; status == awstypes.ProvisionedProductStatusError || status == awstypes.ProvisionedProductStatusTainted {
					// Create a custom error type that signals state refresh is needed
					return output, &provisionedProductFailureError{
						StatusMessage: aws.ToString(detail.StatusMessage),
						Status:        status,
					}
				}
			}
		}
		return output, err
	}

	return nil, err
}

func waitProvisionedProductTerminated(ctx context.Context, conn *servicecatalog.Client, id, acceptLanguage string, timeout time.Duration) (*servicecatalog.DescribeProvisionedProductOutput, error) { //nolint:unparam
	stateConf := &retry.StateChangeConf{
		Pending: enum.Slice(
			awstypes.ProvisionedProductStatusAvailable,
			awstypes.ProvisionedProductStatusUnderChange,
		),
		Target:  []string{},
		Refresh: statusProvisionedProduct(ctx, conn, id, acceptLanguage),
		Timeout: timeout,
	}

	outputRaw, err := stateConf.WaitForStateContext(ctx)

	if output, ok := outputRaw.(*servicecatalog.DescribeProvisionedProductOutput); ok {
		if detail := output.ProvisionedProductDetail; detail != nil {
			if errs.IsA[*retry.UnexpectedStateError](err) {
				// If the status is `TAINTED`, we can retry with `IgnoreErrors`
				if status := detail.Status; status == awstypes.ProvisionedProductStatusTainted {
					// Create a custom error type that signals state refresh is needed
					return output, &provisionedProductFailureError{
						StatusMessage: aws.ToString(detail.StatusMessage),
						Status:        status,
					}
				}
			}
		}
		return output, err
	}

	return nil, err
}

// provisionedProductFailureError represents a provisioned product operation failure
// that requires state refresh to recover from inconsistent state.
type provisionedProductFailureError struct {
	StatusMessage string
	Status        awstypes.ProvisionedProductStatus
}

func (e *provisionedProductFailureError) Error() string {
	return e.StatusMessage
}

func expandProvisioningParameter(tfMap map[string]any) awstypes.ProvisioningParameter {
	apiObject := awstypes.ProvisioningParameter{}

	if v, ok := tfMap[names.AttrKey].(string); ok && v != "" {
		apiObject.Key = aws.String(v)
	}

	if v, ok := tfMap[names.AttrValue].(string); ok {
		apiObject.Value = aws.String(v)
	}

	return apiObject
}

func expandProvisioningParameters(tfList []any) []awstypes.ProvisioningParameter {
	if len(tfList) == 0 {
		return nil
	}

	var apiObjects []awstypes.ProvisioningParameter

	for _, tfMapRaw := range tfList {
		tfMap, ok := tfMapRaw.(map[string]any)

		if !ok {
			continue
		}

		apiObjects = append(apiObjects, expandProvisioningParameter(tfMap))
	}

	return apiObjects
}

func expandProvisioningPreferences(tfMap map[string]any) *awstypes.ProvisioningPreferences {
	if tfMap == nil {
		return nil
	}

	apiObject := &awstypes.ProvisioningPreferences{}

	if v, ok := tfMap["accounts"].([]any); ok && len(v) > 0 {
		apiObject.StackSetAccounts = flex.ExpandStringValueList(v)
	}

	if v, ok := tfMap["failure_tolerance_count"].(int); ok && v != 0 {
		apiObject.StackSetFailureToleranceCount = aws.Int32(int32(v))
	}

	if v, ok := tfMap["failure_tolerance_percentage"].(int); ok && v != 0 {
		apiObject.StackSetFailureTolerancePercentage = aws.Int32(int32(v))
	}

	if v, ok := tfMap["max_concurrency_count"].(int); ok && v != 0 {
		apiObject.StackSetMaxConcurrencyCount = aws.Int32(int32(v))
	}

	if v, ok := tfMap["max_concurrency_percentage"].(int); ok && v != 0 {
		apiObject.StackSetMaxConcurrencyPercentage = aws.Int32(int32(v))
	}

	if v, ok := tfMap["regions"].([]any); ok && len(v) > 0 {
		apiObject.StackSetRegions = flex.ExpandStringValueList(v)
	}

	return apiObject
}

func expandUpdateProvisioningParameter(tfMap map[string]any) awstypes.UpdateProvisioningParameter {
	apiObject := awstypes.UpdateProvisioningParameter{}

	if v, ok := tfMap[names.AttrKey].(string); ok && v != "" {
		apiObject.Key = aws.String(v)
	}

	if v, ok := tfMap["use_previous_value"].(bool); ok && v {
		apiObject.UsePreviousValue = v
	}

	if v, ok := tfMap[names.AttrValue].(string); ok {
		apiObject.Value = aws.String(v)
	}

	return apiObject
}

func expandUpdateProvisioningParameters(tfList []any) []awstypes.UpdateProvisioningParameter {
	if len(tfList) == 0 {
		return nil
	}

	var apiObjects []awstypes.UpdateProvisioningParameter

	for _, tfMapRaw := range tfList {
		tfMap, ok := tfMapRaw.(map[string]any)

		if !ok {
			continue
		}

		apiObjects = append(apiObjects, expandUpdateProvisioningParameter(tfMap))
	}

	return apiObjects
}

func expandUpdateProvisioningPreferences(tfMap map[string]any) *awstypes.UpdateProvisioningPreferences {
	if tfMap == nil {
		return nil
	}

	apiObject := &awstypes.UpdateProvisioningPreferences{}

	if v, ok := tfMap["accounts"].([]any); ok && len(v) > 0 {
		apiObject.StackSetAccounts = flex.ExpandStringValueList(v)
	}

	if v, ok := tfMap["failure_tolerance_count"].(int); ok && v != 0 {
		apiObject.StackSetFailureToleranceCount = aws.Int32(int32(v))
	}

	if v, ok := tfMap["failure_tolerance_percentage"].(int); ok && v != 0 {
		apiObject.StackSetFailureTolerancePercentage = aws.Int32(int32(v))
	}

	if v, ok := tfMap["max_concurrency_count"].(int); ok && v != 0 {
		apiObject.StackSetMaxConcurrencyCount = aws.Int32(int32(v))
	}

	if v, ok := tfMap["max_concurrency_percentage"].(int); ok && v != 0 {
		apiObject.StackSetMaxConcurrencyPercentage = aws.Int32(int32(v))
	}

	if v, ok := tfMap["regions"].([]any); ok && len(v) > 0 {
		apiObject.StackSetRegions = flex.ExpandStringValueList(v)
	}

	return apiObject
}

func flattenCloudWatchDashboards(apiObjects []awstypes.CloudWatchDashboard) []*string {
	if len(apiObjects) == 0 {
		return nil
	}

	var tfList []*string

	for _, apiObject := range apiObjects {
		tfList = append(tfList, apiObject.Name)
	}

	return tfList
}

func flattenRecordOutputs(apiObjects []awstypes.RecordOutput) []any {
	if len(apiObjects) == 0 {
		return nil
	}

	var tfList []any

	for _, apiObject := range apiObjects {
		m := make(map[string]any)

		if apiObject.Description != nil {
			m[names.AttrDescription] = aws.ToString(apiObject.Description)
		}

		if apiObject.OutputKey != nil {
			m[names.AttrKey] = aws.ToString(apiObject.OutputKey)
		}

		if apiObject.OutputValue != nil {
			m[names.AttrValue] = aws.ToString(apiObject.OutputValue)
		}

		tfList = append(tfList, m)
	}

	return tfList
}<|MERGE_RESOLUTION|>--- conflicted
+++ resolved
@@ -15,6 +15,7 @@
 	awstypes "github.com/aws/aws-sdk-go-v2/service/servicecatalog/types"
 	"github.com/hashicorp/terraform-plugin-sdk/v2/diag"
 	"github.com/hashicorp/terraform-plugin-sdk/v2/helper/id"
+	"github.com/hashicorp/terraform-plugin-sdk/v2/helper/retry"
 	"github.com/hashicorp/terraform-plugin-sdk/v2/helper/schema"
 	"github.com/hashicorp/terraform-plugin-sdk/v2/helper/validation"
 	"github.com/hashicorp/terraform-provider-aws/internal/conns"
@@ -327,26 +328,6 @@
 		input.ProvisioningPreferences = expandProvisioningPreferences(v.([]any)[0].(map[string]any))
 	}
 
-<<<<<<< HEAD
-	var output *servicecatalog.ProvisionProductOutput
-
-	err := tfresource.Retry(ctx, d.Timeout(schema.TimeoutCreate), func(ctx context.Context) *tfresource.RetryError {
-		var err error
-
-		output, err = conn.ProvisionProduct(ctx, input)
-
-		if errs.IsAErrorMessageContains[*awstypes.InvalidParametersException](err, "profile does not exist") {
-			return tfresource.RetryableError(err)
-		}
-
-		if errs.IsA[*awstypes.ResourceNotFoundException](err) {
-			return tfresource.RetryableError(err)
-		}
-
-		if err != nil {
-			return tfresource.NonRetryableError(err)
-		}
-=======
 	output, err := tfresource.RetryWhen(ctx, d.Timeout(schema.TimeoutCreate),
 		func(ctx context.Context) (*servicecatalog.ProvisionProductOutput, error) {
 			return conn.ProvisionProduct(ctx, &input)
@@ -355,19 +336,15 @@
 			if errs.IsAErrorMessageContains[*awstypes.InvalidParametersException](err, "profile does not exist") {
 				return true, err
 			}
->>>>>>> a7062a32
 
 			if errs.IsA[*awstypes.ResourceNotFoundException](err) {
 				return true, err
 			}
 
-<<<<<<< HEAD
-=======
 			return false, err
 		},
 	)
 
->>>>>>> a7062a32
 	if err != nil {
 		return sdkdiag.AppendErrorf(diags, "provisioning Service Catalog Product (%s): %s", name, err)
 	}
@@ -524,22 +501,6 @@
 	// to provisioned AWS objects during update if the tags don't change.
 	input.Tags = getTagsIn(ctx)
 
-<<<<<<< HEAD
-	err := tfresource.Retry(ctx, d.Timeout(schema.TimeoutUpdate), func(ctx context.Context) *tfresource.RetryError {
-		_, err := conn.UpdateProvisionedProduct(ctx, input)
-
-		if errs.IsAErrorMessageContains[*awstypes.InvalidParametersException](err, "profile does not exist") {
-			return tfresource.RetryableError(err)
-		}
-
-		if err != nil {
-			return tfresource.NonRetryableError(err)
-		}
-
-		return nil
-	})
-
-=======
 	_, err := tfresource.RetryWhen(ctx, d.Timeout(schema.TimeoutUpdate),
 		func(ctx context.Context) (any, error) {
 			return conn.UpdateProvisionedProduct(ctx, &input)
@@ -553,7 +514,6 @@
 		},
 	)
 
->>>>>>> a7062a32
 	if err != nil {
 		return sdkdiag.AppendErrorf(diags, "updating Service Catalog Provisioned Product (%s): %s", d.Id(), err)
 	}
