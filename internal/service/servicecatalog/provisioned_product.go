// Copyright (c) HashiCorp, Inc.
// SPDX-License-Identifier: MPL-2.0

package servicecatalog

import (
	"context"
	"errors"
	"fmt"
	"log"
	"time"

<<<<<<< HEAD
	"github.com/aws/aws-sdk-go-v2/aws"
	"github.com/aws/aws-sdk-go-v2/service/servicecatalog"
	"github.com/aws/aws-sdk-go-v2/service/servicecatalog/types"
	"github.com/hashicorp/go-multierror"
=======
	"github.com/aws/aws-sdk-go/aws"
	"github.com/aws/aws-sdk-go/service/servicecatalog"
	"github.com/hashicorp/aws-sdk-go-base/v2/awsv1shim/v2/tfawserr"
>>>>>>> 74fd065d
	"github.com/hashicorp/terraform-plugin-sdk/v2/diag"
	"github.com/hashicorp/terraform-plugin-sdk/v2/helper/customdiff"
	"github.com/hashicorp/terraform-plugin-sdk/v2/helper/id"
	"github.com/hashicorp/terraform-plugin-sdk/v2/helper/retry"
	"github.com/hashicorp/terraform-plugin-sdk/v2/helper/schema"
	"github.com/hashicorp/terraform-plugin-sdk/v2/helper/validation"
	"github.com/hashicorp/terraform-provider-aws/internal/conns"
	"github.com/hashicorp/terraform-provider-aws/internal/errs"
	"github.com/hashicorp/terraform-provider-aws/internal/errs/sdkdiag"
	"github.com/hashicorp/terraform-provider-aws/internal/flex"
	tftags "github.com/hashicorp/terraform-provider-aws/internal/tags"
	"github.com/hashicorp/terraform-provider-aws/internal/tfresource"
	"github.com/hashicorp/terraform-provider-aws/internal/verify"
	"github.com/hashicorp/terraform-provider-aws/names"
)

// @SDKResource("aws_servicecatalog_provisioned_product", name="Provisioned Product")
// @Tags
// @Testing(existsType="github.com/aws/aws-sdk-go/service/servicecatalog;servicecatalog.ProvisionedProductDetail",importIgnore="accept_language;ignore_errors;provisioning_artifact_name;provisioning_parameters;retain_physical_resources", skipEmptyTags=true, noRemoveTags=true)
func ResourceProvisionedProduct() *schema.Resource {
	return &schema.Resource{
		CreateWithoutTimeout: resourceProvisionedProductCreate,
		ReadWithoutTimeout:   resourceProvisionedProductRead,
		UpdateWithoutTimeout: resourceProvisionedProductUpdate,
		DeleteWithoutTimeout: resourceProvisionedProductDelete,

		Importer: &schema.ResourceImporter{
			StateContext: schema.ImportStatePassthroughContext,
		},

		Timeouts: &schema.ResourceTimeout{
			Create: schema.DefaultTimeout(ProvisionedProductReadyTimeout),
			Read:   schema.DefaultTimeout(ProvisionedProductReadTimeout),
			Update: schema.DefaultTimeout(ProvisionedProductUpdateTimeout),
			Delete: schema.DefaultTimeout(ProvisionedProductDeleteTimeout),
		},

		Schema: map[string]*schema.Schema{
			"accept_language": {
				Type:         schema.TypeString,
				Optional:     true,
				Default:      "en",
				ValidateFunc: validation.StringInSlice(AcceptLanguage_Values(), false),
			},
			names.AttrARN: {
				Type:     schema.TypeString,
				Computed: true,
			},
			"cloudwatch_dashboard_names": {
				Type:     schema.TypeSet,
				Computed: true,
				Elem:     &schema.Schema{Type: schema.TypeString},
			},
			names.AttrCreatedTime: {
				Type:     schema.TypeString,
				Computed: true,
			},
			"ignore_errors": {
				Type:     schema.TypeBool,
				Optional: true,
				Default:  false,
			},
			"last_provisioning_record_id": {
				Type:     schema.TypeString,
				Computed: true,
			},
			"last_record_id": {
				Type:     schema.TypeString,
				Computed: true,
			},
			"last_successful_provisioning_record_id": {
				Type:     schema.TypeString,
				Computed: true,
			},
			"launch_role_arn": {
				Type:     schema.TypeString,
				Computed: true,
			},
			names.AttrName: {
				Type:     schema.TypeString,
				Required: true,
				ForceNew: true,
			},
			"notification_arns": {
				Type:     schema.TypeList,
				Optional: true,
				ForceNew: true,
				Elem:     &schema.Schema{Type: schema.TypeString},
			},
			"outputs": {
				Type:     schema.TypeSet,
				Computed: true,
				Elem: &schema.Resource{
					Schema: map[string]*schema.Schema{
						names.AttrDescription: {
							Type:     schema.TypeString,
							Computed: true,
						},
						names.AttrKey: {
							Type:     schema.TypeString,
							Computed: true,
						},
						names.AttrValue: {
							Type:     schema.TypeString,
							Computed: true,
						},
					},
				},
			},
			"path_id": {
				Type:     schema.TypeString,
				Optional: true,
				Computed: true,
				ConflictsWith: []string{
					"path_name",
				},
			},
			"path_name": {
				Type:     schema.TypeString,
				Optional: true,
				ConflictsWith: []string{
					"path_id",
				},
			},
			"product_id": {
				Type:     schema.TypeString,
				Optional: true,
				Computed: true,
				ExactlyOneOf: []string{
					"product_id",
					"product_name",
				},
			},
			"product_name": {
				Type:     schema.TypeString,
				Optional: true,
				ExactlyOneOf: []string{
					"product_id",
					"product_name",
				},
			},
			"provisioning_artifact_id": {
				Type:     schema.TypeString,
				Optional: true,
				Computed: true,
				ExactlyOneOf: []string{
					"provisioning_artifact_id",
					"provisioning_artifact_name",
				},
			},
			"provisioning_artifact_name": {
				Type:     schema.TypeString,
				Optional: true,
				ExactlyOneOf: []string{
					"provisioning_artifact_id",
					"provisioning_artifact_name",
				},
			},
			"provisioning_parameters": {
				Type:     schema.TypeList,
				Optional: true,
				Elem: &schema.Resource{
					Schema: map[string]*schema.Schema{
						names.AttrKey: {
							Type:     schema.TypeString,
							Required: true,
						},
						"use_previous_value": {
							Type:     schema.TypeBool,
							Optional: true,
						},
						names.AttrValue: {
							Type:     schema.TypeString,
							Optional: true,
						},
					},
				},
			},
			"retain_physical_resources": {
				Type:     schema.TypeBool,
				Optional: true,
				Default:  false,
			},
			"stack_set_provisioning_preferences": {
				Type:     schema.TypeList,
				Optional: true,
				MaxItems: 1,
				Elem: &schema.Resource{
					Schema: map[string]*schema.Schema{
						"accounts": {
							Type:     schema.TypeList,
							Optional: true,
							Elem:     &schema.Schema{Type: schema.TypeString},
						},
						"failure_tolerance_count": {
							Type:     schema.TypeInt,
							Optional: true,
							ExactlyOneOf: []string{
								"stack_set_provisioning_preferences.0.failure_tolerance_count",
								"stack_set_provisioning_preferences.0.failure_tolerance_percentage",
							},
						},
						"failure_tolerance_percentage": {
							Type:     schema.TypeInt,
							Optional: true,
							ExactlyOneOf: []string{
								"stack_set_provisioning_preferences.0.failure_tolerance_count",
								"stack_set_provisioning_preferences.0.failure_tolerance_percentage",
							},
						},
						"max_concurrency_count": {
							Type:     schema.TypeInt,
							Optional: true,
							ExactlyOneOf: []string{
								"stack_set_provisioning_preferences.0.max_concurrency_count",
								"stack_set_provisioning_preferences.0.max_concurrency_percentage",
							},
						},
						"max_concurrency_percentage": {
							Type:     schema.TypeInt,
							Optional: true,
							ExactlyOneOf: []string{
								"stack_set_provisioning_preferences.0.max_concurrency_count",
								"stack_set_provisioning_preferences.0.max_concurrency_percentage",
							},
						},
						"regions": {
							Type:     schema.TypeList,
							Optional: true,
							Elem:     &schema.Schema{Type: schema.TypeString},
						},
					},
				},
			},
			names.AttrStatus: {
				Type:     schema.TypeString,
				Computed: true,
			},
			names.AttrStatusMessage: {
				Type:     schema.TypeString,
				Computed: true,
			},
			names.AttrTags:    tftags.TagsSchema(),
			names.AttrTagsAll: tftags.TagsSchemaComputed(),
			names.AttrType: {
				Type:     schema.TypeString,
				Computed: true,
			},
		},

		CustomizeDiff: customdiff.All(
			refreshOutputsDiff,
			verify.SetTagsDiff,
		),
	}
}

func refreshOutputsDiff(_ context.Context, diff *schema.ResourceDiff, meta interface{}) error {
	if diff.HasChanges("provisioning_parameters", "provisioning_artifact_id", "provisioning_artifact_name") {
		if err := diff.SetNewComputed("outputs"); err != nil {
			return err
		}
	}

	return nil
}

func resourceProvisionedProductCreate(ctx context.Context, d *schema.ResourceData, meta interface{}) diag.Diagnostics {
	var diags diag.Diagnostics
	conn := meta.(*conns.AWSClient).ServiceCatalogClient(ctx)

	input := &servicecatalog.ProvisionProductInput{
		ProvisionToken:         aws.String(id.UniqueId()),
		ProvisionedProductName: aws.String(d.Get(names.AttrName).(string)),
		Tags:                   getTagsIn(ctx),
	}

	if v, ok := d.GetOk("accept_language"); ok {
		input.AcceptLanguage = aws.String(v.(string))
	}

	if v, ok := d.GetOk("notification_arns"); ok && len(v.([]interface{})) > 0 {
		input.NotificationArns = flex.ExpandToStringList(v.([]interface{}))
	}

	if v, ok := d.GetOk("path_id"); ok {
		input.PathId = aws.String(v.(string))
	}

	if v, ok := d.GetOk("path_name"); ok {
		input.PathName = aws.String(v.(string))
	}

	if v, ok := d.GetOk("product_id"); ok {
		input.ProductId = aws.String(v.(string))
	}

	if v, ok := d.GetOk("product_name"); ok {
		input.ProductName = aws.String(v.(string))
	}

	if v, ok := d.GetOk("provisioning_artifact_id"); ok {
		input.ProvisioningArtifactId = aws.String(v.(string))
	}

	if v, ok := d.GetOk("provisioning_artifact_name"); ok {
		input.ProvisioningArtifactName = aws.String(v.(string))
	}

	if v, ok := d.GetOk("provisioning_parameters"); ok && len(v.([]interface{})) > 0 {
		input.ProvisioningParameters = expandProvisioningParameters(v.([]interface{}))
	}

	if v, ok := d.GetOk("stack_set_provisioning_preferences"); ok && len(v.([]interface{})) > 0 && v.([]interface{})[0] != nil {
		input.ProvisioningPreferences = expandProvisioningPreferences(v.([]interface{})[0].(map[string]interface{}))
	}

	var output *servicecatalog.ProvisionProductOutput

	err := retry.RetryContext(ctx, d.Timeout(schema.TimeoutCreate), func() *retry.RetryError {
		var err error

		output, err = conn.ProvisionProduct(ctx, input)

		if errs.Contains(err, "profile does not exist") {
			return retry.RetryableError(err)
		}

		if errs.IsA[*types.ResourceNotFoundException](err) {
			return retry.RetryableError(err)
		}

		if err != nil {
			return retry.NonRetryableError(err)
		}

		return nil
	})

	if tfresource.TimedOut(err) {
		output, err = conn.ProvisionProduct(ctx, input)
	}

	if err != nil {
		return sdkdiag.AppendErrorf(diags, "provisioning Service Catalog Product: %s", err)
	}

	if output == nil {
		return sdkdiag.AppendErrorf(diags, "provisioning Service Catalog Product: empty response")
	}

	if output.RecordDetail == nil {
		return sdkdiag.AppendErrorf(diags, "provisioning Service Catalog Product: no product view detail or summary")
	}

	d.SetId(aws.ToString(output.RecordDetail.ProvisionedProductId))

	if _, err := WaitProvisionedProductReady(ctx, conn, d.Get("accept_language").(string), d.Id(), "", d.Timeout(schema.TimeoutCreate)); err != nil {
		return sdkdiag.AppendErrorf(diags, "waiting for Service Catalog Provisioned Product (%s) create: %s", d.Id(), err)
	}

	return append(diags, resourceProvisionedProductRead(ctx, d, meta)...)
}

func resourceProvisionedProductRead(ctx context.Context, d *schema.ResourceData, meta interface{}) diag.Diagnostics {
	var diags diag.Diagnostics
	conn := meta.(*conns.AWSClient).ServiceCatalogClient(ctx)

	// There are two API operations for getting information about provisioned products:
	// 1. DescribeProvisionedProduct (used in WaitProvisionedProductReady) and
	// 2. DescribeRecord (used in WaitRecordReady)

	// They provide some overlapping information. Most of the unique information available from
	// DescribeRecord is available in the data source aws_servicecatalog_record.

	acceptLanguage := AcceptLanguageEnglish

	if v, ok := d.GetOk("accept_language"); ok {
		acceptLanguage = v.(string)
	}

	input := &servicecatalog.DescribeProvisionedProductInput{
		Id:             aws.String(d.Id()),
		AcceptLanguage: aws.String(acceptLanguage),
	}

	output, err := conn.DescribeProvisionedProduct(ctx, input)

	if !d.IsNewResource() && tfresource.NotFound(err) {
		log.Printf("[WARN] Service Catalog Provisioned Product (%s) not found, removing from state", d.Id())
		d.SetId("")
		return diags
	}

	if err != nil {
		return sdkdiag.AppendErrorf(diags, "describing Service Catalog Provisioned Product (%s): %s", d.Id(), err)
	}

	if output == nil || output.ProvisionedProductDetail == nil {
		return sdkdiag.AppendErrorf(diags, "getting Service Catalog Provisioned Product (%s): empty response", d.Id())
	}

	detail := output.ProvisionedProductDetail

<<<<<<< HEAD
	d.Set("arn", detail.Arn)
	d.Set("cloudwatch_dashboard_names", aws.StringSlice(flattenCloudWatchDashboards(output.CloudWatchDashboards)))
=======
	d.Set(names.AttrARN, detail.Arn)
	d.Set("cloudwatch_dashboard_names", aws.StringValueSlice(flattenCloudWatchDashboards(output.CloudWatchDashboards)))
>>>>>>> 74fd065d

	if detail.CreatedTime != nil {
		d.Set(names.AttrCreatedTime, detail.CreatedTime.Format(time.RFC3339))
	} else {
		d.Set(names.AttrCreatedTime, nil)
	}

	d.Set("last_provisioning_record_id", detail.LastProvisioningRecordId)
	d.Set("last_record_id", detail.LastRecordId)
	d.Set("last_successful_provisioning_record_id", detail.LastSuccessfulProvisioningRecordId)
	d.Set("launch_role_arn", detail.LaunchRoleArn)
	d.Set(names.AttrName, detail.Name)
	d.Set("product_id", detail.ProductId)
	d.Set("provisioning_artifact_id", detail.ProvisioningArtifactId)
	d.Set(names.AttrStatus, detail.Status)
	d.Set(names.AttrStatusMessage, detail.StatusMessage)
	d.Set(names.AttrType, detail.Type)

	// Previously, we waited for the record to only return a target state of 'SUCCEEDED' or 'AVAILABLE'
	// but this can interfere complete reads of this resource when an error occurs after initial creation
	// or after an invalid update that returns a 'FAILED' record state. Thus, waiters are now present in the CREATE and UPDATE methods of this resource instead.
	// Reference: https://github.com/hashicorp/terraform-provider-aws/issues/24574#issuecomment-1126339193
	recordInput := &servicecatalog.DescribeRecordInput{
		Id:             detail.LastProvisioningRecordId,
		AcceptLanguage: aws.String(acceptLanguage),
	}

	recordOutput, err := conn.DescribeRecord(ctx, recordInput)

	if !d.IsNewResource() && tfresource.NotFound(err) {
		log.Printf("[WARN] Service Catalog Provisioned Product (%s) Record (%s) not found, unable to set tags", d.Id(), aws.ToString(detail.LastProvisioningRecordId))
		return diags
	}

	if err != nil {
		return sdkdiag.AppendErrorf(diags, "describing Service Catalog Provisioned Product (%s) Record (%s): %s", d.Id(), aws.ToString(detail.LastProvisioningRecordId), err)
	}

	if recordOutput == nil || recordOutput.RecordDetail == nil {
		return sdkdiag.AppendErrorf(diags, "getting Service Catalog Provisioned Product (%s) Record (%s): empty response", d.Id(), aws.ToString(detail.LastProvisioningRecordId))
	}

	// To enable debugging of potential v, log as a warning
	// instead of exiting prematurely with an error, e.g.
	// v can be present after update to a new version failed and the stack
	// rolled back to the current version.
	if v := recordOutput.RecordDetail.RecordErrors; len(v) > 0 {
		var errs []error

<<<<<<< HEAD
		for _, err := range errors {
			errs = multierror.Append(errs, fmt.Errorf("%s: %s", aws.ToString(err.Code), aws.ToString(err.Description)))
		}

		log.Printf("[WARN] Errors found when describing Service Catalog Provisioned Product (%s) Record (%s): %s", d.Id(), aws.ToString(detail.LastProvisioningRecordId), errs.ErrorOrNil())
=======
		for _, err := range v {
			errs = append(errs, fmt.Errorf("%s: %s", aws.StringValue(err.Code), aws.StringValue(err.Description)))
		}

		log.Printf("[WARN] Errors found when describing Service Catalog Provisioned Product (%s) Record (%s): %s", d.Id(), aws.StringValue(detail.LastProvisioningRecordId), errors.Join(errs...))
>>>>>>> 74fd065d
	}

	if err := d.Set("outputs", flattenRecordOutputs(recordOutput.RecordOutputs)); err != nil {
		return sdkdiag.AppendErrorf(diags, "setting outputs: %s", err)
	}

	d.Set("path_id", recordOutput.RecordDetail.PathId)

	setTagsOut(ctx, Tags(recordKeyValueTags(ctx, recordOutput.RecordDetail.RecordTags)))

	return diags
}

func resourceProvisionedProductUpdate(ctx context.Context, d *schema.ResourceData, meta interface{}) diag.Diagnostics {
	var diags diag.Diagnostics
	conn := meta.(*conns.AWSClient).ServiceCatalogClient(ctx)

	input := &servicecatalog.UpdateProvisionedProductInput{
		UpdateToken:          aws.String(id.UniqueId()),
		ProvisionedProductId: aws.String(d.Id()),
	}

	if v, ok := d.GetOk("accept_language"); ok {
		input.AcceptLanguage = aws.String(v.(string))
	}

	if v, ok := d.GetOk("path_id"); ok {
		input.PathId = aws.String(v.(string))
	} else if v, ok := d.GetOk("path_name"); ok {
		input.PathName = aws.String(v.(string))
	}

	// check product_name first. product_id is optional/computed and will always be
	// set by the time update is called
	if v, ok := d.GetOk("product_name"); ok {
		input.ProductName = aws.String(v.(string))
	} else if v, ok := d.GetOk("product_id"); ok {
		input.ProductId = aws.String(v.(string))
	}

	// check provisioning_artifact_name first. provisioning_artrifact_id is optional/computed
	// and will always be set by the time update is called
	// Reference: https://github.com/hashicorp/terraform-provider-aws/issues/26271
	if v, ok := d.GetOk("provisioning_artifact_name"); ok {
		input.ProvisioningArtifactName = aws.String(v.(string))
	} else if v, ok := d.GetOk("provisioning_artifact_id"); ok {
		input.ProvisioningArtifactId = aws.String(v.(string))
	}

	if v, ok := d.GetOk("provisioning_parameters"); ok && len(v.([]interface{})) > 0 {
		input.ProvisioningParameters = expandUpdateProvisioningParameters(v.([]interface{}))
	}

	if v, ok := d.GetOk("stack_set_provisioning_preferences"); ok && len(v.([]interface{})) > 0 && v.([]interface{})[0] != nil {
		input.ProvisioningPreferences = expandUpdateProvisioningPreferences(v.([]interface{})[0].(map[string]interface{}))
	}

	// Send tags each time the resource is updated. This is necessary to automatically apply tags
	// to provisioned AWS objects during update if the tags don't change.
	input.Tags = getTagsIn(ctx)

	err := retry.RetryContext(ctx, d.Timeout(schema.TimeoutUpdate), func() *retry.RetryError {
		_, err := conn.UpdateProvisionedProduct(ctx, input)

		if errs.Contains(err, "profile does not exist") {
			return retry.RetryableError(err)
		}

		if err != nil {
			return retry.NonRetryableError(err)
		}

		return nil
	})

	if tfresource.TimedOut(err) {
		_, err = conn.UpdateProvisionedProduct(ctx, input)
	}

	if err != nil {
		return sdkdiag.AppendErrorf(diags, "updating Service Catalog Provisioned Product (%s): %s", d.Id(), err)
	}

	if _, err := WaitProvisionedProductReady(ctx, conn, d.Get("accept_language").(string), d.Id(), "", d.Timeout(schema.TimeoutUpdate)); err != nil {
		return sdkdiag.AppendErrorf(diags, "waiting for Service Catalog Provisioned Product (%s) update: %s", d.Id(), err)
	}

	return append(diags, resourceProvisionedProductRead(ctx, d, meta)...)
}

func resourceProvisionedProductDelete(ctx context.Context, d *schema.ResourceData, meta interface{}) diag.Diagnostics {
	var diags diag.Diagnostics
	conn := meta.(*conns.AWSClient).ServiceCatalogClient(ctx)

	input := &servicecatalog.TerminateProvisionedProductInput{
		TerminateToken:       aws.String(id.UniqueId()),
		ProvisionedProductId: aws.String(d.Id()),
	}

	if v, ok := d.GetOk("accept_language"); ok {
		input.AcceptLanguage = aws.String(v.(string))
	}

	if v, ok := d.GetOk("ignore_errors"); ok {
		input.IgnoreErrors = aws.Bool(v.(bool))
	}

	if v, ok := d.GetOk("retain_physical_resources"); ok {
		input.RetainPhysicalResources = aws.Bool(v.(bool))
	}

	_, err := conn.TerminateProvisionedProduct(ctx, input)

	if errs.IsA[*types.ResourceNotFoundException](err) {
		return diags
	}

	if err != nil {
		return sdkdiag.AppendErrorf(diags, "terminating Service Catalog Provisioned Product (%s): %s", d.Id(), err)
	}

	err = WaitProvisionedProductTerminated(ctx, conn, d.Get("accept_language").(string), d.Id(), "", d.Timeout(schema.TimeoutDelete))

	if errs.IsA[*types.ResourceNotFoundException](err) {
		return diags
	}

	if err != nil {
		return sdkdiag.AppendErrorf(diags, "waiting for Service Catalog Provisioned Product (%s) to be terminated: %s", d.Id(), err)
	}

	return diags
}

func expandProvisioningParameter(tfMap map[string]interface{}) *types.ProvisioningParameter {
	if tfMap == nil {
		return nil
	}

	apiObject := &types.ProvisioningParameter{}

	if v, ok := tfMap[names.AttrKey].(string); ok && v != "" {
		apiObject.Key = aws.String(v)
	}

	if v, ok := tfMap[names.AttrValue].(string); ok {
		apiObject.Value = aws.String(v)
	}

	return apiObject
}

func expandProvisioningParameters(tfList []interface{}) []*types.ProvisioningParameter {
	if len(tfList) == 0 {
		return nil
	}

	var apiObjects []*types.ProvisioningParameter

	for _, tfMapRaw := range tfList {
		tfMap, ok := tfMapRaw.(map[string]interface{})

		if !ok {
			continue
		}

		apiObject := expandProvisioningParameter(tfMap)

		if apiObject == nil {
			continue
		}

		apiObjects = append(apiObjects, apiObject)
	}

	return apiObjects
}

func expandProvisioningPreferences(tfMap map[string]interface{}) *types.ProvisioningPreferences {
	if tfMap == nil {
		return nil
	}

	apiObject := &types.ProvisioningPreferences{}

	if v, ok := tfMap["accounts"].([]interface{}); ok && len(v) > 0 {
		apiObject.StackSetAccounts = flex.ExpandToStringList(v)
	}

	if v, ok := tfMap["failure_tolerance_count"].(int); ok && v != 0 {
		apiObject.StackSetFailureToleranceCount = aws.Int32(int32(v))
	}

	if v, ok := tfMap["failure_tolerance_percentage"].(int); ok && v != 0 {
		apiObject.StackSetFailureTolerancePercentage = aws.Int32(int32(v))
	}

	if v, ok := tfMap["max_concurrency_count"].(int); ok && v != 0 {
		apiObject.StackSetMaxConcurrencyCount = aws.Int32(int32(v))
	}

	if v, ok := tfMap["max_concurrency_percentage"].(int); ok && v != 0 {
		apiObject.StackSetMaxConcurrencyPercentage = aws.Int32(int32(v))
	}

	if v, ok := tfMap["regions"].([]interface{}); ok && len(v) > 0 {
		apiObject.StackSetRegions = flex.ExpandToStringList(v)
	}

	return apiObject
}

func expandUpdateProvisioningParameter(tfMap map[string]interface{}) *types.UpdateProvisioningParameter {
	if tfMap == nil {
		return nil
	}

	apiObject := &types.UpdateProvisioningParameter{}

	if v, ok := tfMap[names.AttrKey].(string); ok && v != "" {
		apiObject.Key = aws.String(v)
	}

	if v, ok := tfMap["use_previous_value"].(bool); ok && v {
		apiObject.UsePreviousValue = v
	}

	if v, ok := tfMap[names.AttrValue].(string); ok {
		apiObject.Value = aws.String(v)
	}

	return apiObject
}

func expandUpdateProvisioningParameters(tfList []interface{}) []*types.UpdateProvisioningParameter {
	if len(tfList) == 0 {
		return nil
	}

	var apiObjects []*types.UpdateProvisioningParameter

	for _, tfMapRaw := range tfList {
		tfMap, ok := tfMapRaw.(map[string]interface{})

		if !ok {
			continue
		}

		apiObject := expandUpdateProvisioningParameter(tfMap)

		if apiObject == nil {
			continue
		}

		apiObjects = append(apiObjects, apiObject)
	}

	return apiObjects
}

func expandUpdateProvisioningPreferences(tfMap map[string]interface{}) *types.UpdateProvisioningPreferences {
	if tfMap == nil {
		return nil
	}

	apiObject := &types.UpdateProvisioningPreferences{}

	if v, ok := tfMap["accounts"].([]interface{}); ok && len(v) > 0 {
		apiObject.StackSetAccounts = flex.ExpandToStringList(v)
	}

	if v, ok := tfMap["failure_tolerance_count"].(int); ok && v != 0 {
		apiObject.StackSetFailureToleranceCount = aws.Int32(int32(v))
	}

	if v, ok := tfMap["failure_tolerance_percentage"].(int); ok && v != 0 {
		apiObject.StackSetFailureTolerancePercentage = aws.Int32(int32(v))
	}

	if v, ok := tfMap["max_concurrency_count"].(int); ok && v != 0 {
		apiObject.StackSetMaxConcurrencyCount = aws.Int32(int32(v))
	}

	if v, ok := tfMap["max_concurrency_percentage"].(int); ok && v != 0 {
		apiObject.StackSetMaxConcurrencyPercentage = aws.Int32(int32(v))
	}

	if v, ok := tfMap["regions"].([]interface{}); ok && len(v) > 0 {
		apiObject.StackSetRegions = flex.ExpandToStringList(v)
	}

	return apiObject
}

func flattenCloudWatchDashboards(apiObjects []*types.CloudWatchDashboard) []*string {
	if len(apiObjects) == 0 {
		return nil
	}

	var tfList []*string

	for _, apiObject := range apiObjects {
		if apiObject == nil {
			continue
		}

		tfList = append(tfList, apiObject.Name)
	}

	return tfList
}

func flattenRecordOutputs(apiObjects []*types.RecordOutput) []interface{} {
	if len(apiObjects) == 0 {
		return nil
	}

	var tfList []interface{}

	for _, apiObject := range apiObjects {
		if apiObject == nil {
			continue
		}

		m := make(map[string]interface{})

		if apiObject.Description != nil {
<<<<<<< HEAD
			m["description"] = aws.ToString(apiObject.Description)
		}

		if apiObject.OutputKey != nil {
			m["key"] = aws.ToString(apiObject.OutputKey)
		}

		if apiObject.OutputValue != nil {
			m["value"] = aws.ToString(apiObject.OutputValue)
=======
			m[names.AttrDescription] = aws.StringValue(apiObject.Description)
		}

		if apiObject.OutputKey != nil {
			m[names.AttrKey] = aws.StringValue(apiObject.OutputKey)
		}

		if apiObject.OutputValue != nil {
			m[names.AttrValue] = aws.StringValue(apiObject.OutputValue)
>>>>>>> 74fd065d
		}

		tfList = append(tfList, m)
	}

	return tfList
}<|MERGE_RESOLUTION|>--- conflicted
+++ resolved
@@ -10,16 +10,9 @@
 	"log"
 	"time"
 
-<<<<<<< HEAD
 	"github.com/aws/aws-sdk-go-v2/aws"
 	"github.com/aws/aws-sdk-go-v2/service/servicecatalog"
 	"github.com/aws/aws-sdk-go-v2/service/servicecatalog/types"
-	"github.com/hashicorp/go-multierror"
-=======
-	"github.com/aws/aws-sdk-go/aws"
-	"github.com/aws/aws-sdk-go/service/servicecatalog"
-	"github.com/hashicorp/aws-sdk-go-base/v2/awsv1shim/v2/tfawserr"
->>>>>>> 74fd065d
 	"github.com/hashicorp/terraform-plugin-sdk/v2/diag"
 	"github.com/hashicorp/terraform-plugin-sdk/v2/helper/customdiff"
 	"github.com/hashicorp/terraform-plugin-sdk/v2/helper/id"
@@ -424,13 +417,8 @@
 
 	detail := output.ProvisionedProductDetail
 
-<<<<<<< HEAD
-	d.Set("arn", detail.Arn)
+	d.Set(names.AttrARN, detail.Arn)
 	d.Set("cloudwatch_dashboard_names", aws.StringSlice(flattenCloudWatchDashboards(output.CloudWatchDashboards)))
-=======
-	d.Set(names.AttrARN, detail.Arn)
-	d.Set("cloudwatch_dashboard_names", aws.StringValueSlice(flattenCloudWatchDashboards(output.CloudWatchDashboards)))
->>>>>>> 74fd065d
 
 	if detail.CreatedTime != nil {
 		d.Set(names.AttrCreatedTime, detail.CreatedTime.Format(time.RFC3339))
@@ -480,19 +468,11 @@
 	if v := recordOutput.RecordDetail.RecordErrors; len(v) > 0 {
 		var errs []error
 
-<<<<<<< HEAD
-		for _, err := range errors {
-			errs = multierror.Append(errs, fmt.Errorf("%s: %s", aws.ToString(err.Code), aws.ToString(err.Description)))
-		}
-
-		log.Printf("[WARN] Errors found when describing Service Catalog Provisioned Product (%s) Record (%s): %s", d.Id(), aws.ToString(detail.LastProvisioningRecordId), errs.ErrorOrNil())
-=======
 		for _, err := range v {
-			errs = append(errs, fmt.Errorf("%s: %s", aws.StringValue(err.Code), aws.StringValue(err.Description)))
-		}
-
-		log.Printf("[WARN] Errors found when describing Service Catalog Provisioned Product (%s) Record (%s): %s", d.Id(), aws.StringValue(detail.LastProvisioningRecordId), errors.Join(errs...))
->>>>>>> 74fd065d
+			errs = append(errs, fmt.Errorf("%s: %s", aws.ToString(err.Code), aws.ToString(err.Description)))
+		}
+
+		log.Printf("[WARN] Errors found when describing Service Catalog Provisioned Product (%s) Record (%s): %s", d.Id(), aws.ToString(detail.LastProvisioningRecordId), errors.Join(errs...))
 	}
 
 	if err := d.Set("outputs", flattenRecordOutputs(recordOutput.RecordOutputs)); err != nil {
@@ -820,27 +800,15 @@
 		m := make(map[string]interface{})
 
 		if apiObject.Description != nil {
-<<<<<<< HEAD
-			m["description"] = aws.ToString(apiObject.Description)
+			m[names.AttrDescription] = aws.ToString(apiObject.Description)
 		}
 
 		if apiObject.OutputKey != nil {
-			m["key"] = aws.ToString(apiObject.OutputKey)
+			m[names.AttrKey] = aws.ToString(apiObject.OutputKey)
 		}
 
 		if apiObject.OutputValue != nil {
-			m["value"] = aws.ToString(apiObject.OutputValue)
-=======
-			m[names.AttrDescription] = aws.StringValue(apiObject.Description)
-		}
-
-		if apiObject.OutputKey != nil {
-			m[names.AttrKey] = aws.StringValue(apiObject.OutputKey)
-		}
-
-		if apiObject.OutputValue != nil {
-			m[names.AttrValue] = aws.StringValue(apiObject.OutputValue)
->>>>>>> 74fd065d
+			m[names.AttrValue] = aws.ToString(apiObject.OutputValue)
 		}
 
 		tfList = append(tfList, m)
