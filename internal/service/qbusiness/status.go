--- conflicted
+++ resolved
@@ -27,15 +27,9 @@
 	}
 }
 
-<<<<<<< HEAD
-func statusWebexperienceAvailability(ctx context.Context, conn *qbusiness.Client, id string) retry.StateRefreshFunc {
-	return func() (interface{}, string, error) {
-		output, err := FindWebexperienceByID(ctx, conn, id)
-=======
 func statusIndexAvailability(ctx context.Context, conn *qbusiness.Client, index_id string) retry.StateRefreshFunc {
 	return func() (interface{}, string, error) {
 		output, err := FindIndexByID(ctx, conn, index_id)
->>>>>>> c9bb2951
 
 		if tfresource.NotFound(err) {
 			return nil, "", nil
@@ -47,8 +41,6 @@
 
 		return output, string(output.Status), nil
 	}
-<<<<<<< HEAD
-=======
 }
 
 func statusRetrieverAvailability(ctx context.Context, conn *qbusiness.Client, retriever_id string) retry.StateRefreshFunc {
@@ -97,5 +89,20 @@
 
 		return output, string(output.BuildStatus), nil
 	}
->>>>>>> c9bb2951
+}
+
+func statusWebexperienceAvailability(ctx context.Context, conn *qbusiness.Client, id string) retry.StateRefreshFunc {
+	return func() (interface{}, string, error) {
+		output, err := FindWebexperienceByID(ctx, conn, id)
+
+		if tfresource.NotFound(err) {
+			return nil, "", nil
+		}
+
+		if err != nil {
+			return nil, "", err
+		}
+
+		return output, string(output.Status), nil
+	}
 }