--- conflicted
+++ resolved
@@ -601,19 +601,11 @@
 			input.WeeklyMaintenanceWindowStart = aws.String(d.Get("weekly_maintenance_window_start").(string))
 		}
 
-<<<<<<< HEAD
 		if v, ok := d.GetOk("worker_replacement_strategy"); ok {
 			input.WorkerReplacementStrategy = awstypes.WorkerReplacementStrategy(v.(string))
 		}
 
 		_, err := conn.UpdateEnvironment(ctx, &input)
-=======
-		if d.HasChange("worker_replacement_strategy") {
-			input.WorkerReplacementStrategy = awstypes.WorkerReplacementStrategy(d.Get("worker_replacement_strategy").(string))
-		}
-
-		_, err := conn.UpdateEnvironment(ctx, input)
->>>>>>> 5c0f4236
 
 		if err != nil {
 			return sdkdiag.AppendErrorf(diags, "updating MWAA Environment (%s): %s", d.Id(), err)
