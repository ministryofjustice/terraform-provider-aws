// Copyright (c) HashiCorp, Inc.
// SPDX-License-Identifier: MPL-2.0

package opensearchserverless

import (
	"context"
	"time"

	"github.com/aws/aws-sdk-go-v2/aws"
	"github.com/hashicorp/terraform-plugin-framework/datasource"
	"github.com/hashicorp/terraform-plugin-framework/datasource/schema"
	"github.com/hashicorp/terraform-plugin-framework/types"
	"github.com/hashicorp/terraform-provider-aws/internal/create"
	"github.com/hashicorp/terraform-provider-aws/internal/framework"
	fwflex "github.com/hashicorp/terraform-provider-aws/internal/framework/flex"
	fwtypes "github.com/hashicorp/terraform-provider-aws/internal/framework/types"
	"github.com/hashicorp/terraform-provider-aws/names"
)

// @FrameworkDataSource("aws_opensearchserverless_security_config", name="Security Config")
func newSecurityConfigDataSource(context.Context) (datasource.DataSourceWithConfigure, error) {
	return &securityConfigDataSource{}, nil
}

const (
	DSNameSecurityConfig = "Security Config Data Source"
)

type securityConfigDataSource struct {
	framework.DataSourceWithModel[securityConfigDataSourceModel]
}

func (d *securityConfigDataSource) Schema(ctx context.Context, req datasource.SchemaRequest, resp *datasource.SchemaResponse) {
	resp.Schema = schema.Schema{
		Attributes: map[string]schema.Attribute{
			"config_version": schema.StringAttribute{
				Description: "The version of the security configuration.",
				Computed:    true,
			},
			names.AttrCreatedDate: schema.StringAttribute{
				Description: "The date the configuration was created.",
				Computed:    true,
			},
			names.AttrDescription: schema.StringAttribute{
				Description: "The description of the security configuration.",
				Computed:    true,
			},
			names.AttrID: schema.StringAttribute{
				Description: "The unique identifier of the security configuration.",
				Required:    true,
			},
			"last_modified_date": schema.StringAttribute{
				Description: "The date the configuration was last modified.",
				Computed:    true,
			},
			names.AttrType: schema.StringAttribute{
				Description: "The type of security configuration.",
				Computed:    true,
			},
		},
		Blocks: map[string]schema.Block{
<<<<<<< HEAD
			"saml_options": schema.ListNestedBlock{
				CustomType: fwtypes.NewListNestedObjectTypeOf[samlOptionsData](ctx),
				NestedObject: schema.NestedBlockObject{
					Attributes: map[string]schema.Attribute{
						"group_attribute": schema.StringAttribute{
							Computed: true,
						},
						"metadata": schema.StringAttribute{
							Computed: true,
						},
						"session_timeout": schema.Int64Attribute{
							Computed: true,
						},
						"user_attribute": schema.StringAttribute{
							Computed: true,
						},
=======
			"saml_options": schema.SingleNestedBlock{ // nosemgrep:ci.avoid-SingleNestedBlock pre-existing, will be converted
				Attributes: map[string]schema.Attribute{
					"group_attribute": schema.StringAttribute{
						Description: "Group attribute for this SAML integration.",
						Computed:    true,
					},
					"metadata": schema.StringAttribute{
						Description: "The XML IdP metadata file generated from your identity provider.",
						Computed:    true,
					},
					"session_timeout": schema.Int64Attribute{
						Description: "Session timeout, in minutes. Minimum is 5 minutes and maximum is 720 minutes (12 hours). Default is 60 minutes.",
						Computed:    true,
					},
					"user_attribute": schema.StringAttribute{
						Description: "User attribute for this SAML integration.",
						Computed:    true,
>>>>>>> f7a3b98d
					},
				},
			},
		},
	}
}

func (d *securityConfigDataSource) Read(ctx context.Context, req datasource.ReadRequest, resp *datasource.ReadResponse) {
	conn := d.Meta().OpenSearchServerlessClient(ctx)

	var data securityConfigDataSourceModel
	resp.Diagnostics.Append(req.Config.Get(ctx, &data)...)
	if resp.Diagnostics.HasError() {
		return
	}

	out, err := findSecurityConfigByID(ctx, conn, data.ID.ValueString())
	if err != nil {
		resp.Diagnostics.AddError(
			create.ProblemStandardMessage(names.OpenSearchServerless, create.ErrActionReading, DSNameSecurityConfig, data.ID.String(), err),
			err.Error(),
		)
		return
	}

	resp.Diagnostics.Append(fwflex.Flatten(ctx, out, &data, fwflex.WithIgnoredFieldNames([]string{"CreatedDate", "LastModifiedDate"}))...)
	if resp.Diagnostics.HasError() {
		return
	}

	// Special handling for Unix time conversion
	data.CreatedDate = fwflex.StringValueToFramework(ctx, time.UnixMilli(aws.ToInt64(out.CreatedDate)).Format(time.RFC3339))
	data.LastModifiedDate = fwflex.StringValueToFramework(ctx, time.UnixMilli(aws.ToInt64(out.LastModifiedDate)).Format(time.RFC3339))

	resp.Diagnostics.Append(resp.State.Set(ctx, &data)...)
}

type securityConfigDataSourceModel struct {
	framework.WithRegionModel
	ConfigVersion    types.String                                     `tfsdk:"config_version"`
	CreatedDate      types.String                                     `tfsdk:"created_date"`
	Description      types.String                                     `tfsdk:"description"`
	ID               types.String                                     `tfsdk:"id"`
	LastModifiedDate types.String                                     `tfsdk:"last_modified_date"`
	SamlOptions      fwtypes.ListNestedObjectValueOf[samlOptionsData] `tfsdk:"saml_options"`
	Type             types.String                                     `tfsdk:"type"`
}<|MERGE_RESOLUTION|>--- conflicted
+++ resolved
@@ -60,42 +60,26 @@
 			},
 		},
 		Blocks: map[string]schema.Block{
-<<<<<<< HEAD
 			"saml_options": schema.ListNestedBlock{
 				CustomType: fwtypes.NewListNestedObjectTypeOf[samlOptionsData](ctx),
 				NestedObject: schema.NestedBlockObject{
 					Attributes: map[string]schema.Attribute{
 						"group_attribute": schema.StringAttribute{
-							Computed: true,
+							Description: "Group attribute for this SAML integration.",
+							Computed:    true,
 						},
 						"metadata": schema.StringAttribute{
-							Computed: true,
+							Description: "The XML IdP metadata file generated from your identity provider.",
+							Computed:    true,
 						},
 						"session_timeout": schema.Int64Attribute{
-							Computed: true,
+							Description: "Session timeout, in minutes. Minimum is 5 minutes and maximum is 720 minutes (12 hours). Default is 60 minutes.",
+							Computed:    true,
 						},
 						"user_attribute": schema.StringAttribute{
-							Computed: true,
+							Description: "User attribute for this SAML integration.",
+							Computed:    true,
 						},
-=======
-			"saml_options": schema.SingleNestedBlock{ // nosemgrep:ci.avoid-SingleNestedBlock pre-existing, will be converted
-				Attributes: map[string]schema.Attribute{
-					"group_attribute": schema.StringAttribute{
-						Description: "Group attribute for this SAML integration.",
-						Computed:    true,
-					},
-					"metadata": schema.StringAttribute{
-						Description: "The XML IdP metadata file generated from your identity provider.",
-						Computed:    true,
-					},
-					"session_timeout": schema.Int64Attribute{
-						Description: "Session timeout, in minutes. Minimum is 5 minutes and maximum is 720 minutes (12 hours). Default is 60 minutes.",
-						Computed:    true,
-					},
-					"user_attribute": schema.StringAttribute{
-						Description: "User attribute for this SAML integration.",
-						Computed:    true,
->>>>>>> f7a3b98d
 					},
 				},
 			},
