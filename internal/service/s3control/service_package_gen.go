--- conflicted
+++ resolved
@@ -26,29 +26,21 @@
 			Factory:  newAccessGrantResource,
 			TypeName: "aws_s3control_access_grant",
 			Name:     "Access Grant",
-<<<<<<< HEAD
-			Tags:     &inttypes.ServicePackageResourceTags{},
-			Region: &inttypes.ServicePackageResourceRegion{
-				IsGlobal:          false,
-				IsOverrideEnabled: false,
-			},
-=======
-			Tags:     unique.Make(types.ServicePackageResourceTags{}),
->>>>>>> 45438b17
+			Tags:     unique.Make(inttypes.ServicePackageResourceTags{}),
+			Region: &inttypes.ServicePackageResourceRegion{
+				IsGlobal:          false,
+				IsOverrideEnabled: false,
+			},
 		},
 		{
 			Factory:  newAccessGrantsInstanceResource,
 			TypeName: "aws_s3control_access_grants_instance",
 			Name:     "Access Grants Instance",
-<<<<<<< HEAD
-			Tags:     &inttypes.ServicePackageResourceTags{},
-			Region: &inttypes.ServicePackageResourceRegion{
-				IsGlobal:          false,
-				IsOverrideEnabled: false,
-			},
-=======
-			Tags:     unique.Make(types.ServicePackageResourceTags{}),
->>>>>>> 45438b17
+			Tags:     unique.Make(inttypes.ServicePackageResourceTags{}),
+			Region: &inttypes.ServicePackageResourceRegion{
+				IsGlobal:          false,
+				IsOverrideEnabled: false,
+			},
 		},
 		{
 			Factory:  newAccessGrantsInstanceResourcePolicyResource,
@@ -63,15 +55,11 @@
 			Factory:  newAccessGrantsLocationResource,
 			TypeName: "aws_s3control_access_grants_location",
 			Name:     "Access Grants Location",
-<<<<<<< HEAD
-			Tags:     &inttypes.ServicePackageResourceTags{},
-			Region: &inttypes.ServicePackageResourceRegion{
-				IsGlobal:          false,
-				IsOverrideEnabled: false,
-			},
-=======
-			Tags:     unique.Make(types.ServicePackageResourceTags{}),
->>>>>>> 45438b17
+			Tags:     unique.Make(inttypes.ServicePackageResourceTags{}),
+			Region: &inttypes.ServicePackageResourceRegion{
+				IsGlobal:          false,
+				IsOverrideEnabled: false,
+			},
 		},
 	}
 }
@@ -137,16 +125,12 @@
 			Factory:  resourceBucket,
 			TypeName: "aws_s3control_bucket",
 			Name:     "Bucket",
-<<<<<<< HEAD
-			Tags:     &inttypes.ServicePackageResourceTags{},
-			Region: &inttypes.ServicePackageResourceRegion{
-				IsGlobal:                      false,
-				IsOverrideEnabled:             true,
-				IsValidateOverrideInPartition: true,
-			},
-=======
-			Tags:     unique.Make(types.ServicePackageResourceTags{}),
->>>>>>> 45438b17
+			Tags:     unique.Make(inttypes.ServicePackageResourceTags{}),
+			Region: &inttypes.ServicePackageResourceRegion{
+				IsGlobal:                      false,
+				IsOverrideEnabled:             true,
+				IsValidateOverrideInPartition: true,
+			},
 		},
 		{
 			Factory:  resourceBucketLifecycleConfiguration,
@@ -212,16 +196,12 @@
 			Factory:  resourceStorageLensConfiguration,
 			TypeName: "aws_s3control_storage_lens_configuration",
 			Name:     "Storage Lens Configuration",
-<<<<<<< HEAD
-			Tags:     &inttypes.ServicePackageResourceTags{},
-			Region: &inttypes.ServicePackageResourceRegion{
-				IsGlobal:                      false,
-				IsOverrideEnabled:             true,
-				IsValidateOverrideInPartition: true,
-			},
-=======
-			Tags:     unique.Make(types.ServicePackageResourceTags{}),
->>>>>>> 45438b17
+			Tags:     unique.Make(inttypes.ServicePackageResourceTags{}),
+			Region: &inttypes.ServicePackageResourceRegion{
+				IsGlobal:                      false,
+				IsOverrideEnabled:             true,
+				IsValidateOverrideInPartition: true,
+			},
 		},
 	}
 }
