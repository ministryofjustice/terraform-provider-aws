--- conflicted
+++ resolved
@@ -81,17 +81,11 @@
 			Factory:  resourceAccountPublicAccessBlock,
 			TypeName: "aws_s3_account_public_access_block",
 			Name:     "Account Public Access Block",
-<<<<<<< HEAD
-			Region: unique.Make(inttypes.ServicePackageResourceRegion{
-				IsOverrideEnabled: false,
-			}),
+			Region:   unique.Make(inttypes.ResourceRegionDisabled()),
 			Identity: inttypes.GlobalSingletonIdentity(),
 			Import: inttypes.Import{
 				WrappedImport: true,
 			},
-=======
-			Region:   unique.Make(inttypes.ResourceRegionDisabled()),
->>>>>>> 12426050
 		},
 		{
 			Factory:  resourceAccessPointPolicy,
