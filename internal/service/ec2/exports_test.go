// Copyright (c) HashiCorp, Inc.
// SPDX-License-Identifier: MPL-2.0

package ec2

// Exports for use in tests only.
var (
	ResourceAMICopy                                       = resourceAMICopy
	ResourceAMIFromInstance                               = resourceAMIFromInstance
	ResourceAMILaunchPermission                           = resourceAMILaunchPermission
	ResourceAvailabilityZoneGroup                         = resourceAvailabilityZoneGroup
	ResourceCapacityReservation                           = resourceCapacityReservation
	ResourceCarrierGateway                                = resourceCarrierGateway
	ResourceClientVPNAuthorizationRule                    = resourceClientVPNAuthorizationRule
	ResourceClientVPNEndpoint                             = resourceClientVPNEndpoint
	ResourceClientVPNNetworkAssociation                   = resourceClientVPNNetworkAssociation
	ResourceClientVPNRoute                                = resourceClientVPNRoute
	ResourceCustomerGateway                               = resourceCustomerGateway
	ResourceDefaultNetworkACL                             = resourceDefaultNetworkACL
	ResourceDefaultRouteTable                             = resourceDefaultRouteTable
	ResourceEBSDefaultKMSKey                              = resourceEBSDefaultKMSKey
	ResourceEBSEncryptionByDefault                        = resourceEBSEncryptionByDefault
	ResourceEBSFastSnapshotRestore                        = newEBSFastSnapshotRestoreResource
	ResourceEBSSnapshot                                   = resourceEBSSnapshot
	ResourceEBSSnapshotCopy                               = resourceEBSSnapshotCopy
	ResourceEBSSnapshotImport                             = resourceEBSSnapshotImport
	ResourceEBSVolume                                     = resourceEBSVolume
	ResourceEIP                                           = resourceEIP
	ResourceEIPAssociation                                = resourceEIPAssociation
	ResourceEIPDomainName                                 = newEIPDomainNameResource
	ResourceFleet                                         = resourceFleet
	ResourceFlowLog                                       = resourceFlowLog
	ResourceHost                                          = resourceHost
	ResourceIPAM                                          = resourceIPAM
	ResourceIPAMOrganizationAdminAccount                  = resourceIPAMOrganizationAdminAccount
	ResourceIPAMPool                                      = resourceIPAMPool
	ResourceIPAMPoolCIDR                                  = resourceIPAMPoolCIDR
	ResourceIPAMPoolCIDRAllocation                        = resourceIPAMPoolCIDRAllocation
	ResourceIPAMPreviewNextCIDR                           = resourceIPAMPreviewNextCIDR
	ResourceIPAMResourceDiscovery                         = resourceIPAMResourceDiscovery
	ResourceIPAMResourceDiscoveryAssociation              = resourceIPAMResourceDiscoveryAssociation
	ResourceIPAMScope                                     = resourceIPAMScope
	ResourceImageBlockPublicAccess                        = resourceImageBlockPublicAccess
	ResourceInstance                                      = resourceInstance
	ResourceInstanceConnectEndpoint                       = newInstanceConnectEndpointResource
	ResourceInstanceMetadataDefaults                      = newInstanceMetadataDefaultsResource
	ResourceInstanceState                                 = resourceInstanceState
	ResourceInternetGateway                               = resourceInternetGateway
	ResourceInternetGatewayAttachment                     = resourceInternetGatewayAttachment
	ResourceKeyPair                                       = resourceKeyPair
	ResourceLaunchTemplate                                = resourceLaunchTemplate
	ResourceLocalGatewayRoute                             = resourceLocalGatewayRoute
	ResourceLocalGatewayRouteTableVPCAssociation          = resourceLocalGatewayRouteTableVPCAssociation
	ResourceMainRouteTableAssociation                     = resourceMainRouteTableAssociation
	ResourceManagedPrefixList                             = resourceManagedPrefixList
	ResourceManagedPrefixListEntry                        = resourceManagedPrefixListEntry
	ResourceNATGateway                                    = resourceNATGateway
	ResourceNetworkACL                                    = resourceNetworkACL
	ResourceNetworkACLAssociation                         = resourceNetworkACLAssociation
	ResourceNetworkACLRule                                = resourceNetworkACLRule
	ResourceNetworkInsightsAnalysis                       = resourceNetworkInsightsAnalysis
	ResourceNetworkInsightsPath                           = resourceNetworkInsightsPath
	ResourceNetworkInterface                              = resourceNetworkInterface
	ResourceNetworkInterfaceSGAttachment                  = resourceNetworkInterfaceSGAttachment
	ResourceNetworkPerformanceMetricSubscription          = resourceNetworkPerformanceMetricSubscription
	ResourcePlacementGroup                                = resourcePlacementGroup
	ResourceRoute                                         = resourceRoute
	ResourceRouteTable                                    = resourceRouteTable
	ResourceRouteTableAssociation                         = resourceRouteTableAssociation
	ResourceSecurityGroupEgressRule                       = newSecurityGroupEgressRuleResource
	ResourceSecurityGroupIngressRule                      = newSecurityGroupIngressRuleResource
	ResourceSnapshotCreateVolumePermission                = resourceSnapshotCreateVolumePermission
	ResourceSpotDataFeedSubscription                      = resourceSpotDataFeedSubscription
	ResourceSpotFleetRequest                              = resourceSpotFleetRequest
	ResourceSpotInstanceRequest                           = resourceSpotInstanceRequest
	ResourceSubnet                                        = resourceSubnet
	ResourceSubnetCIDRReservation                         = resourceSubnetCIDRReservation
	ResourceTag                                           = resourceTag
	ResourceTrafficMirrorFilter                           = resourceTrafficMirrorFilter
	ResourceTrafficMirrorFilterRule                       = resourceTrafficMirrorFilterRule
	ResourceTrafficMirrorSession                          = resourceTrafficMirrorSession
	ResourceTrafficMirrorTarget                           = resourceTrafficMirrorTarget
	ResourceTransitGatewayConnect                         = resourceTransitGatewayConnect
<<<<<<< HEAD
	ResourceTransitGatewayDefaultRouteTableAssociation    = newResourceTransitGatewayDefaultRouteTableAssociation
	ResourceTransitGatewayDefaultRouteTablePropagation    = newResourceTransitGatewayDefaultRouteTablePropagation
=======
	ResourceTransitGatewayDefaultRouteTableAssociation    = newTransitGatewayDefaultRouteTableAssociationResource
>>>>>>> 465d0690
	ResourceTransitGatewayMulticastDomain                 = resourceTransitGatewayMulticastDomain
	ResourceTransitGatewayMulticastDomainAssociation      = resourceTransitGatewayMulticastDomainAssociation
	ResourceTransitGatewayMulticastGroupMember            = resourceTransitGatewayMulticastGroupMember
	ResourceTransitGatewayMulticastGroupSource            = resourceTransitGatewayMulticastGroupSource
	ResourceTransitGatewayPeeringAttachment               = resourceTransitGatewayPeeringAttachment
	ResourceTransitGatewayPeeringAttachmentAccepter       = resourceTransitGatewayPeeringAttachmentAccepter
	ResourceTransitGatewayPolicyTable                     = resourceTransitGatewayPolicyTable
	ResourceTransitGatewayPolicyTableAssociation          = resourceTransitGatewayPolicyTableAssociation
	ResourceTransitGatewayPrefixListReference             = resourceTransitGatewayPrefixListReference
	ResourceTransitGatewayRoute                           = resourceTransitGatewayRoute
	ResourceTransitGatewayRouteTable                      = resourceTransitGatewayRouteTable
	ResourceTransitGatewayRouteTableAssociation           = resourceTransitGatewayRouteTableAssociation
	ResourceTransitGatewayRouteTablePropagation           = resourceTransitGatewayRouteTablePropagation
	ResourceTransitGatewayVPCAttachment                   = resourceTransitGatewayVPCAttachment
	ResourceTransitGatewayVPCAttachmentAccepter           = resourceTransitGatewayVPCAttachmentAccepter
	ResourceVPCDHCPOptions                                = resourceVPCDHCPOptions
	ResourceVPCDHCPOptionsAssociation                     = resourceVPCDHCPOptionsAssociation
	ResourceVPCEndpoint                                   = resourceVPCEndpoint
	ResourceVPCEndpointPolicy                             = resourceVPCEndpointPolicy
	ResourceVPCEndpointRouteTableAssociation              = resourceVPCEndpointRouteTableAssociation
	ResourceVPCEndpointSecurityGroupAssociation           = resourceVPCEndpointSecurityGroupAssociation
	ResourceVPCEndpointService                            = resourceVPCEndpointService
	ResourceVPCEndpointSubnetAssociation                  = resourceVPCEndpointSubnetAssociation
	ResourceVPCIPv4CIDRBlockAssociation                   = resourceVPCIPv4CIDRBlockAssociation
	ResourceVPCIPv6CIDRBlockAssociation                   = resourceVPCIPv6CIDRBlockAssociation
	ResourceVPCPeeringConnection                          = resourceVPCPeeringConnection
	ResourceVPNConnection                                 = resourceVPNConnection
	ResourceVPNConnectionRoute                            = resourceVPNConnectionRoute
	ResourceVPNGateway                                    = resourceVPNGateway
	ResourceVPNGatewayAttachment                          = resourceVPNGatewayAttachment
	ResourceVPNGatewayRoutePropagation                    = resourceVPNGatewayRoutePropagation
	ResourceVerifiedAccessEndpoint                        = resourceVerifiedAccessEndpoint
	ResourceVerifiedAccessGroup                           = resourceVerifiedAccessGroup
	ResourceVerifiedAccessInstance                        = resourceVerifiedAccessInstance
	ResourceVerifiedAccessInstanceLoggingConfiguration    = resourceVerifiedAccessInstanceLoggingConfiguration
	ResourceVerifiedAccessInstanceTrustProviderAttachment = resourceVerifiedAccessInstanceTrustProviderAttachment
	ResourceVerifiedAccessTrustProvider                   = resourceVerifiedAccessTrustProvider
	ResourceVolumeAttachment                              = resourceVolumeAttachment

	CustomFiltersSchema                                        = customFiltersSchema
	CustomerGatewayConfigurationToTunnelInfo                   = customerGatewayConfigurationToTunnelInfo
	ErrCodeDefaultSubnetAlreadyExistsInAvailabilityZone        = errCodeDefaultSubnetAlreadyExistsInAvailabilityZone
	ErrCodeInvalidSpotDatafeedNotFound                         = errCodeInvalidSpotDatafeedNotFound
	ExpandIPPerms                                              = expandIPPerms
	FindAvailabilityZones                                      = findAvailabilityZones
	FindCapacityReservationByID                                = findCapacityReservationByID
	FindCarrierGatewayByID                                     = findCarrierGatewayByID
	FindClientVPNAuthorizationRuleByThreePartKey               = findClientVPNAuthorizationRuleByThreePartKey
	FindClientVPNEndpointByID                                  = findClientVPNEndpointByID
	FindClientVPNNetworkAssociationByTwoPartKey                = findClientVPNNetworkAssociationByTwoPartKey
	FindClientVPNRouteByThreePartKey                           = findClientVPNRouteByThreePartKey
	FindCreateSnapshotCreateVolumePermissionByTwoPartKey       = findCreateSnapshotCreateVolumePermissionByTwoPartKey
	FindCustomerGatewayByID                                    = findCustomerGatewayByID
	FindDHCPOptionsByID                                        = findDHCPOptionsByID
	FindEBSVolumeAttachment                                    = findVolumeAttachment
	FindEBSVolumeByID                                          = findEBSVolumeByID
	FindEIPByAllocationID                                      = findEIPByAllocationID
	FindEIPByAssociationID                                     = findEIPByAssociationID
	FindEIPDomainNameAttributeByAllocationID                   = findEIPDomainNameAttributeByAllocationID
	FindEgressOnlyInternetGatewayByID                          = findEgressOnlyInternetGatewayByID
	FindFastSnapshotRestoreByTwoPartKey                        = findFastSnapshotRestoreByTwoPartKey
	FindFleetByID                                              = findFleetByID
	FindFlowLogByID                                            = findFlowLogByID
	FindHostByID                                               = findHostByID
	FindIPAMByID                                               = findIPAMByID
	FindIPAMPoolAllocationByTwoPartKey                         = findIPAMPoolAllocationByTwoPartKey
	FindIPAMPoolByID                                           = findIPAMPoolByID
	FindIPAMPoolCIDRByTwoPartKey                               = findIPAMPoolCIDRByTwoPartKey
	FindIPAMResourceDiscoveryAssociationByID                   = findIPAMResourceDiscoveryAssociationByID
	FindIPAMResourceDiscoveryByID                              = findIPAMResourceDiscoveryByID
	FindIPAMScopeByID                                          = findIPAMScopeByID
	FindImageLaunchPermission                                  = findImageLaunchPermission
	FindInstanceConnectEndpointByID                            = findInstanceConnectEndpointByID
	FindInstanceMetadataDefaults                               = findInstanceMetadataDefaults
	FindInstanceStateByID                                      = findInstanceStateByID
	FindInternetGateway                                        = findInternetGateway
	FindInternetGatewayAttachment                              = findInternetGatewayAttachment
	FindInternetGatewayByID                                    = findInternetGatewayByID
	FindKeyPairByName                                          = findKeyPairByName
	FindLaunchTemplateByID                                     = findLaunchTemplateByID
	FindLocalGatewayRouteByTwoPartKey                          = findLocalGatewayRouteByTwoPartKey
	FindLocalGatewayRouteTableVPCAssociationByID               = findLocalGatewayRouteTableVPCAssociationByID
	FindMainRouteTableAssociationByID                          = findMainRouteTableAssociationByID
	FindManagedPrefixListByID                                  = findManagedPrefixListByID
	FindManagedPrefixListEntryByIDAndCIDR                      = findManagedPrefixListEntryByIDAndCIDR
	FindNATGatewayByID                                         = findNATGatewayByID
	FindNetworkACLAssociationByID                              = findNetworkACLAssociationByID
	FindNetworkACLByID                                         = findNetworkACLByID
	FindNetworkACLEntryByThreePartKey                          = findNetworkACLEntryByThreePartKey
	FindNetworkInsightsAnalysisByID                            = findNetworkInsightsAnalysisByID
	FindNetworkInsightsPathByID                                = findNetworkInsightsPathByID
	FindNetworkInterfaceByID                                   = findNetworkInterfaceByID
	FindNetworkInterfaceSecurityGroup                          = findNetworkInterfaceSecurityGroup
	FindNetworkPerformanceMetricSubscriptionByFourPartKey      = findNetworkPerformanceMetricSubscriptionByFourPartKey
	FindPlacementGroupByName                                   = findPlacementGroupByName
	FindPublicIPv4Pools                                        = findPublicIPv4Pools
	FindRouteByIPv4Destination                                 = findRouteByIPv4Destination
	FindRouteByIPv6Destination                                 = findRouteByIPv6Destination
	FindRouteByPrefixListIDDestination                         = findRouteByPrefixListIDDestination
	FindRouteTableAssociationByID                              = findRouteTableAssociationByID
	FindRouteTableByID                                         = findRouteTableByID
	FindSecurityGroupByID                                      = findSecurityGroupByID
	FindSecurityGroupEgressRuleByID                            = findSecurityGroupEgressRuleByID
	FindSecurityGroupIngressRuleByID                           = findSecurityGroupIngressRuleByID
	FindSnapshot                                               = findSnapshot
	FindSnapshotByID                                           = findSnapshotByID
	FindSpotDatafeedSubscription                               = findSpotDatafeedSubscription
	FindSpotFleetRequestByID                                   = findSpotFleetRequestByID
	FindSpotFleetRequests                                      = findSpotFleetRequests
	FindSpotInstanceRequestByID                                = findSpotInstanceRequestByID
	FindSubnetCIDRReservationBySubnetIDAndReservationID        = findSubnetCIDRReservationBySubnetIDAndReservationID
	FindSubnets                                                = findSubnets
	FindTag                                                    = findTag
	FindTrafficMirrorFilterByID                                = findTrafficMirrorFilterByID
	FindTrafficMirrorFilterRuleByTwoPartKey                    = findTrafficMirrorFilterRuleByTwoPartKey
	FindTrafficMirrorSessionByID                               = findTrafficMirrorSessionByID
	FindTrafficMirrorTargetByID                                = findTrafficMirrorTargetByID
	FindTransitGatewayByID                                     = findTransitGatewayByID
	FindTransitGatewayConnectByID                              = findTransitGatewayConnectByID
	FindTransitGatewayConnectPeerByID                          = findTransitGatewayConnectPeerByID
	FindTransitGatewayMulticastDomainAssociationByThreePartKey = findTransitGatewayMulticastDomainAssociationByThreePartKey
	FindTransitGatewayMulticastDomainByID                      = findTransitGatewayMulticastDomainByID
	FindTransitGatewayMulticastGroupMemberByThreePartKey       = findTransitGatewayMulticastGroupMemberByThreePartKey
	FindTransitGatewayMulticastGroupSourceByThreePartKey       = findTransitGatewayMulticastGroupSourceByThreePartKey
	FindTransitGatewayPeeringAttachmentByID                    = findTransitGatewayPeeringAttachmentByID
	FindTransitGatewayPolicyTableAssociationByTwoPartKey       = findTransitGatewayPolicyTableAssociationByTwoPartKey
	FindTransitGatewayPolicyTableByID                          = findTransitGatewayPolicyTableByID
	FindTransitGatewayPrefixListReferenceByTwoPartKey          = findTransitGatewayPrefixListReferenceByTwoPartKey
	FindTransitGatewayRouteTableAssociationByTwoPartKey        = findTransitGatewayRouteTableAssociationByTwoPartKey
	FindTransitGatewayRouteTableByID                           = findTransitGatewayRouteTableByID
	FindTransitGatewayRouteTablePropagationByTwoPartKey        = findTransitGatewayRouteTablePropagationByTwoPartKey
	FindTransitGatewayStaticRoute                              = findTransitGatewayStaticRoute
	FindTransitGatewayVPCAttachmentByID                        = findTransitGatewayVPCAttachmentByID
	FindVPCCIDRBlockAssociationByID                            = findVPCCIDRBlockAssociationByID
	FindVPCDHCPOptionsAssociation                              = findVPCDHCPOptionsAssociation
	FindVPCEndpointConnectionByServiceIDAndVPCEndpointID       = findVPCEndpointConnectionByServiceIDAndVPCEndpointID
	FindVPCEndpointConnectionNotificationByID                  = findVPCEndpointConnectionNotificationByID
	FindVPCEndpointRouteTableAssociationExists                 = findVPCEndpointRouteTableAssociationExists
	FindVPCEndpointSecurityGroupAssociationExists              = findVPCEndpointSecurityGroupAssociationExists
	FindVPCEndpointServiceConfigurationByID                    = findVPCEndpointServiceConfigurationByID
	FindVPCEndpointServicePermission                           = findVPCEndpointServicePermission
	FindVPCEndpointSubnetAssociationExists                     = findVPCEndpointSubnetAssociationExists
	FindVPCIPv6CIDRBlockAssociationByID                        = findVPCIPv6CIDRBlockAssociationByID
	FindVPCPeeringConnectionByID                               = findVPCPeeringConnectionByID
	FindVPNConnectionByID                                      = findVPNConnectionByID
	FindVPNConnectionRouteByTwoPartKey                         = findVPNConnectionRouteByTwoPartKey
	FindVPNGatewayByID                                         = findVPNGatewayByID
	FindVPNGatewayRoutePropagationExists                       = findVPNGatewayRoutePropagationExists
	FindVPNGatewayVPCAttachmentByTwoPartKey                    = findVPNGatewayVPCAttachmentByTwoPartKey
	FindVerifiedAccessEndpointByID                             = findVerifiedAccessEndpointByID
	FindVerifiedAccessGroupByID                                = findVerifiedAccessGroupByID
	FindVerifiedAccessInstanceByID                             = findVerifiedAccessInstanceByID
	FindVerifiedAccessInstanceLoggingConfigurationByInstanceID = findVerifiedAccessInstanceLoggingConfigurationByInstanceID
	FindVerifiedAccessInstanceTrustProviderAttachmentExists    = findVerifiedAccessInstanceTrustProviderAttachmentExists
	FindVerifiedAccessTrustProviderByID                        = findVerifiedAccessTrustProviderByID
	FindVolumeAttachmentInstanceByID                           = findVolumeAttachmentInstanceByID
	FlattenNetworkInterfacePrivateIPAddresses                  = flattenNetworkInterfacePrivateIPAddresses
	FlattenSecurityGroups                                      = flattenSecurityGroups
	IPAMServicePrincipal                                       = ipamServicePrincipal
	InstanceMigrateState                                       = instanceMigrateState
	InternetGatewayAttachmentParseResourceID                   = internetGatewayAttachmentParseResourceID
	KeyPairMigrateState                                        = keyPairMigrateState
	ManagedPrefixListEntryCreateResourceID                     = managedPrefixListEntryCreateResourceID
	ManagedPrefixListEntryParseResourceID                      = managedPrefixListEntryParseResourceID
	MatchRules                                                 = matchRules
	NetworkACLRuleImportIDSeparator                            = networkACLRuleImportIDSeparator
	NewAttributeFilterList                                     = newAttributeFilterList
	NewCustomFilterList                                        = newCustomFilterList
	NewTagFilterList                                           = newTagFilterList
	OpenSSHPublicKeysEqual                                     = openSSHPublicKeysEqual
	ParseInstanceType                                          = parseInstanceType
	ProtocolForValue                                           = protocolForValue
	ProtocolStateFunc                                          = protocolStateFunc
	SecurityGroupCollapseRules                                 = securityGroupCollapseRules
	SecurityGroupExpandRules                                   = securityGroupExpandRules
	SecurityGroupIPPermGather                                  = securityGroupIPPermGather
	SecurityGroupMigrateState                                  = securityGroupMigrateState
	SecurityGroupRuleCreateID                                  = securityGroupRuleCreateID
	SecurityGroupRuleHash                                      = securityGroupRuleHash
	SecurityGroupRuleMigrateState                              = securityGroupRuleMigrateState
	SpotFleetRequestMigrateState                               = spotFleetRequestMigrateState
	StopEBSVolumeAttachmentInstance                            = stopVolumeAttachmentInstance
	StopInstance                                               = stopInstance
	SubnetMigrateState                                         = subnetMigrateState
	UnsuccessfulItemError                                      = unsuccessfulItemError
	UnsuccessfulItemsError                                     = unsuccessfulItemsError
	UpdateTags                                                 = updateTags
	VPCDHCPOptionsAssociationParseResourceID                   = vpcDHCPOptionsAssociationParseResourceID
	VPCMigrateState                                            = vpcMigrateState
	VPNGatewayRoutePropagationParseID                          = vpnGatewayRoutePropagationParseID
	WaitVolumeAttachmentCreated                                = waitVolumeAttachmentCreated
)

type (
	GroupIdentifier = groupIdentifier
	IPProtocol      = ipProtocol
	TunnelInfo      = tunnelInfo
)<|MERGE_RESOLUTION|>--- conflicted
+++ resolved
@@ -81,12 +81,8 @@
 	ResourceTrafficMirrorSession                          = resourceTrafficMirrorSession
 	ResourceTrafficMirrorTarget                           = resourceTrafficMirrorTarget
 	ResourceTransitGatewayConnect                         = resourceTransitGatewayConnect
-<<<<<<< HEAD
-	ResourceTransitGatewayDefaultRouteTableAssociation    = newResourceTransitGatewayDefaultRouteTableAssociation
+	ResourceTransitGatewayDefaultRouteTableAssociation    = newTransitGatewayDefaultRouteTableAssociationResource
 	ResourceTransitGatewayDefaultRouteTablePropagation    = newResourceTransitGatewayDefaultRouteTablePropagation
-=======
-	ResourceTransitGatewayDefaultRouteTableAssociation    = newTransitGatewayDefaultRouteTableAssociationResource
->>>>>>> 465d0690
 	ResourceTransitGatewayMulticastDomain                 = resourceTransitGatewayMulticastDomain
 	ResourceTransitGatewayMulticastDomainAssociation      = resourceTransitGatewayMulticastDomainAssociation
 	ResourceTransitGatewayMulticastGroupMember            = resourceTransitGatewayMulticastGroupMember
