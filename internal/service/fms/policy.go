--- conflicted
+++ resolved
@@ -43,45 +43,6 @@
 			StateContext: schema.ImportStatePassthroughContext,
 		},
 
-<<<<<<< HEAD
-		Schema: map[string]*schema.Schema{
-			names.AttrARN: {
-				Type:     schema.TypeString,
-				Computed: true,
-			},
-			"delete_all_policy_resources": {
-				Type:     schema.TypeBool,
-				Optional: true,
-				Default:  true,
-			},
-			"delete_unused_fm_managed_resources": {
-				Type:     schema.TypeBool,
-				Optional: true,
-				Default:  false,
-			},
-			names.AttrDescription: {
-				Type:     schema.TypeString,
-				Optional: true,
-			},
-			"exclude_resource_tags": {
-				Type:     schema.TypeBool,
-				Required: true,
-			},
-			"exclude_map": {
-				Type:             schema.TypeList,
-				MaxItems:         1,
-				Optional:         true,
-				DiffSuppressFunc: verify.SuppressMissingOptionalConfigurationBlock,
-				Elem: &schema.Resource{
-					Schema: map[string]*schema.Schema{
-						"account": {
-							Type:     schema.TypeSet,
-							Optional: true,
-							Elem: &schema.Schema{
-								Type: schema.TypeString,
-=======
-		CustomizeDiff: verify.SetTagsDiff,
-
 		SchemaFunc: func() map[string]*schema.Schema {
 			networkACLEntrySetNestedBlock := func() *schema.Schema {
 				return &schema.Schema{
@@ -92,7 +53,6 @@
 							names.AttrCIDRBlock: {
 								Type:     schema.TypeString,
 								Optional: true,
->>>>>>> 3174d23e
 							},
 							"egress": {
 								Type:     schema.TypeBool,
