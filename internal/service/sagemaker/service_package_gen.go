// Code generated by internal/generate/servicepackage/main.go; DO NOT EDIT.

package sagemaker

import (
	"context"
	"unique"

	"github.com/aws/aws-sdk-go-v2/aws"
	"github.com/aws/aws-sdk-go-v2/service/sagemaker"
	"github.com/hashicorp/terraform-plugin-log/tflog"
	"github.com/hashicorp/terraform-provider-aws/internal/conns"
	inttypes "github.com/hashicorp/terraform-provider-aws/internal/types"
	"github.com/hashicorp/terraform-provider-aws/names"
)

type servicePackage struct{}

func (p *servicePackage) FrameworkDataSources(ctx context.Context) []*inttypes.ServicePackageFrameworkDataSource {
	return []*inttypes.ServicePackageFrameworkDataSource{}
}

func (p *servicePackage) FrameworkResources(ctx context.Context) []*inttypes.ServicePackageFrameworkResource {
	return []*inttypes.ServicePackageFrameworkResource{}
}

func (p *servicePackage) SDKDataSources(ctx context.Context) []*inttypes.ServicePackageSDKDataSource {
	return []*inttypes.ServicePackageSDKDataSource{
		{
			Factory:  dataSourcePrebuiltECRImage,
			TypeName: "aws_sagemaker_prebuilt_ecr_image",
			Name:     "Prebuilt ECR Image",
			Region: &inttypes.ServicePackageResourceRegion{
				IsGlobal:                      false,
				IsOverrideEnabled:             true,
				IsValidateOverrideInPartition: false,
			},
		},
	}
}

func (p *servicePackage) SDKResources(ctx context.Context) []*inttypes.ServicePackageSDKResource {
	return []*inttypes.ServicePackageSDKResource{
		{
			Factory:  resourceApp,
			TypeName: "aws_sagemaker_app",
			Name:     "App",
<<<<<<< HEAD
			Tags: &inttypes.ServicePackageResourceTags{
				IdentifierAttribute: names.AttrARN,
			},
			Region: &inttypes.ServicePackageResourceRegion{
				IsGlobal:                      false,
				IsOverrideEnabled:             true,
				IsValidateOverrideInPartition: true,
			},
=======
			Tags: unique.Make(types.ServicePackageResourceTags{
				IdentifierAttribute: names.AttrARN,
			}),
>>>>>>> 45438b17
		},
		{
			Factory:  resourceAppImageConfig,
			TypeName: "aws_sagemaker_app_image_config",
			Name:     "App Image Config",
<<<<<<< HEAD
			Tags: &inttypes.ServicePackageResourceTags{
				IdentifierAttribute: names.AttrARN,
			},
			Region: &inttypes.ServicePackageResourceRegion{
				IsGlobal:                      false,
				IsOverrideEnabled:             true,
				IsValidateOverrideInPartition: true,
			},
=======
			Tags: unique.Make(types.ServicePackageResourceTags{
				IdentifierAttribute: names.AttrARN,
			}),
>>>>>>> 45438b17
		},
		{
			Factory:  resourceCodeRepository,
			TypeName: "aws_sagemaker_code_repository",
			Name:     "Code Repository",
<<<<<<< HEAD
			Tags: &inttypes.ServicePackageResourceTags{
				IdentifierAttribute: names.AttrARN,
			},
			Region: &inttypes.ServicePackageResourceRegion{
				IsGlobal:                      false,
				IsOverrideEnabled:             true,
				IsValidateOverrideInPartition: true,
			},
=======
			Tags: unique.Make(types.ServicePackageResourceTags{
				IdentifierAttribute: names.AttrARN,
			}),
>>>>>>> 45438b17
		},
		{
			Factory:  resourceDataQualityJobDefinition,
			TypeName: "aws_sagemaker_data_quality_job_definition",
			Name:     "Data Quality Job Definition",
<<<<<<< HEAD
			Tags: &inttypes.ServicePackageResourceTags{
				IdentifierAttribute: names.AttrARN,
			},
			Region: &inttypes.ServicePackageResourceRegion{
				IsGlobal:                      false,
				IsOverrideEnabled:             true,
				IsValidateOverrideInPartition: true,
			},
=======
			Tags: unique.Make(types.ServicePackageResourceTags{
				IdentifierAttribute: names.AttrARN,
			}),
>>>>>>> 45438b17
		},
		{
			Factory:  resourceDevice,
			TypeName: "aws_sagemaker_device",
			Name:     "Device",
			Region: &inttypes.ServicePackageResourceRegion{
				IsGlobal:                      false,
				IsOverrideEnabled:             true,
				IsValidateOverrideInPartition: true,
			},
		},
		{
			Factory:  resourceDeviceFleet,
			TypeName: "aws_sagemaker_device_fleet",
			Name:     "Device Fleet",
<<<<<<< HEAD
			Tags: &inttypes.ServicePackageResourceTags{
				IdentifierAttribute: names.AttrARN,
			},
			Region: &inttypes.ServicePackageResourceRegion{
				IsGlobal:                      false,
				IsOverrideEnabled:             true,
				IsValidateOverrideInPartition: true,
			},
=======
			Tags: unique.Make(types.ServicePackageResourceTags{
				IdentifierAttribute: names.AttrARN,
			}),
>>>>>>> 45438b17
		},
		{
			Factory:  resourceDomain,
			TypeName: "aws_sagemaker_domain",
			Name:     "Domain",
<<<<<<< HEAD
			Tags: &inttypes.ServicePackageResourceTags{
				IdentifierAttribute: names.AttrARN,
			},
			Region: &inttypes.ServicePackageResourceRegion{
				IsGlobal:                      false,
				IsOverrideEnabled:             true,
				IsValidateOverrideInPartition: true,
			},
=======
			Tags: unique.Make(types.ServicePackageResourceTags{
				IdentifierAttribute: names.AttrARN,
			}),
>>>>>>> 45438b17
		},
		{
			Factory:  resourceEndpoint,
			TypeName: "aws_sagemaker_endpoint",
			Name:     "Endpoint",
<<<<<<< HEAD
			Tags: &inttypes.ServicePackageResourceTags{
				IdentifierAttribute: names.AttrARN,
			},
			Region: &inttypes.ServicePackageResourceRegion{
				IsGlobal:                      false,
				IsOverrideEnabled:             true,
				IsValidateOverrideInPartition: true,
			},
=======
			Tags: unique.Make(types.ServicePackageResourceTags{
				IdentifierAttribute: names.AttrARN,
			}),
>>>>>>> 45438b17
		},
		{
			Factory:  resourceEndpointConfiguration,
			TypeName: "aws_sagemaker_endpoint_configuration",
			Name:     "Endpoint Configuration",
<<<<<<< HEAD
			Tags: &inttypes.ServicePackageResourceTags{
				IdentifierAttribute: names.AttrARN,
			},
			Region: &inttypes.ServicePackageResourceRegion{
				IsGlobal:                      false,
				IsOverrideEnabled:             true,
				IsValidateOverrideInPartition: true,
			},
=======
			Tags: unique.Make(types.ServicePackageResourceTags{
				IdentifierAttribute: names.AttrARN,
			}),
>>>>>>> 45438b17
		},
		{
			Factory:  resourceFeatureGroup,
			TypeName: "aws_sagemaker_feature_group",
			Name:     "Feature Group",
<<<<<<< HEAD
			Tags: &inttypes.ServicePackageResourceTags{
				IdentifierAttribute: names.AttrARN,
			},
			Region: &inttypes.ServicePackageResourceRegion{
				IsGlobal:                      false,
				IsOverrideEnabled:             true,
				IsValidateOverrideInPartition: true,
			},
=======
			Tags: unique.Make(types.ServicePackageResourceTags{
				IdentifierAttribute: names.AttrARN,
			}),
>>>>>>> 45438b17
		},
		{
			Factory:  resourceFlowDefinition,
			TypeName: "aws_sagemaker_flow_definition",
			Name:     "Flow Definition",
<<<<<<< HEAD
			Tags: &inttypes.ServicePackageResourceTags{
				IdentifierAttribute: names.AttrARN,
			},
			Region: &inttypes.ServicePackageResourceRegion{
				IsGlobal:                      false,
				IsOverrideEnabled:             true,
				IsValidateOverrideInPartition: true,
			},
=======
			Tags: unique.Make(types.ServicePackageResourceTags{
				IdentifierAttribute: names.AttrARN,
			}),
>>>>>>> 45438b17
		},
		{
			Factory:  resourceHub,
			TypeName: "aws_sagemaker_hub",
			Name:     "Hub",
<<<<<<< HEAD
			Tags: &inttypes.ServicePackageResourceTags{
				IdentifierAttribute: names.AttrARN,
			},
			Region: &inttypes.ServicePackageResourceRegion{
				IsGlobal:                      false,
				IsOverrideEnabled:             true,
				IsValidateOverrideInPartition: true,
			},
=======
			Tags: unique.Make(types.ServicePackageResourceTags{
				IdentifierAttribute: names.AttrARN,
			}),
>>>>>>> 45438b17
		},
		{
			Factory:  resourceHumanTaskUI,
			TypeName: "aws_sagemaker_human_task_ui",
			Name:     "Human Task UI",
<<<<<<< HEAD
			Tags: &inttypes.ServicePackageResourceTags{
				IdentifierAttribute: names.AttrARN,
			},
			Region: &inttypes.ServicePackageResourceRegion{
				IsGlobal:                      false,
				IsOverrideEnabled:             true,
				IsValidateOverrideInPartition: true,
			},
=======
			Tags: unique.Make(types.ServicePackageResourceTags{
				IdentifierAttribute: names.AttrARN,
			}),
>>>>>>> 45438b17
		},
		{
			Factory:  resourceImage,
			TypeName: "aws_sagemaker_image",
			Name:     "Image",
<<<<<<< HEAD
			Tags: &inttypes.ServicePackageResourceTags{
				IdentifierAttribute: names.AttrARN,
			},
			Region: &inttypes.ServicePackageResourceRegion{
				IsGlobal:                      false,
				IsOverrideEnabled:             true,
				IsValidateOverrideInPartition: true,
			},
=======
			Tags: unique.Make(types.ServicePackageResourceTags{
				IdentifierAttribute: names.AttrARN,
			}),
>>>>>>> 45438b17
		},
		{
			Factory:  resourceImageVersion,
			TypeName: "aws_sagemaker_image_version",
			Name:     "Image Version",
			Region: &inttypes.ServicePackageResourceRegion{
				IsGlobal:                      false,
				IsOverrideEnabled:             true,
				IsValidateOverrideInPartition: true,
			},
		},
		{
			Factory:  resourceMlflowTrackingServer,
			TypeName: "aws_sagemaker_mlflow_tracking_server",
			Name:     "Mlflow Tracking Server",
<<<<<<< HEAD
			Tags: &inttypes.ServicePackageResourceTags{
				IdentifierAttribute: names.AttrARN,
			},
			Region: &inttypes.ServicePackageResourceRegion{
				IsGlobal:                      false,
				IsOverrideEnabled:             true,
				IsValidateOverrideInPartition: true,
			},
=======
			Tags: unique.Make(types.ServicePackageResourceTags{
				IdentifierAttribute: names.AttrARN,
			}),
>>>>>>> 45438b17
		},
		{
			Factory:  resourceModel,
			TypeName: "aws_sagemaker_model",
			Name:     "Model",
<<<<<<< HEAD
			Tags: &inttypes.ServicePackageResourceTags{
				IdentifierAttribute: names.AttrARN,
			},
			Region: &inttypes.ServicePackageResourceRegion{
				IsGlobal:                      false,
				IsOverrideEnabled:             true,
				IsValidateOverrideInPartition: true,
			},
=======
			Tags: unique.Make(types.ServicePackageResourceTags{
				IdentifierAttribute: names.AttrARN,
			}),
>>>>>>> 45438b17
		},
		{
			Factory:  resourceModelPackageGroup,
			TypeName: "aws_sagemaker_model_package_group",
			Name:     "Model Package Group",
<<<<<<< HEAD
			Tags: &inttypes.ServicePackageResourceTags{
				IdentifierAttribute: names.AttrARN,
			},
			Region: &inttypes.ServicePackageResourceRegion{
				IsGlobal:                      false,
				IsOverrideEnabled:             true,
				IsValidateOverrideInPartition: true,
			},
=======
			Tags: unique.Make(types.ServicePackageResourceTags{
				IdentifierAttribute: names.AttrARN,
			}),
>>>>>>> 45438b17
		},
		{
			Factory:  resourceModelPackageGroupPolicy,
			TypeName: "aws_sagemaker_model_package_group_policy",
			Name:     "Model Package Group Policy",
			Region: &inttypes.ServicePackageResourceRegion{
				IsGlobal:                      false,
				IsOverrideEnabled:             true,
				IsValidateOverrideInPartition: true,
			},
		},
		{
			Factory:  resourceMonitoringSchedule,
			TypeName: "aws_sagemaker_monitoring_schedule",
			Name:     "Monitoring Schedule",
<<<<<<< HEAD
			Tags: &inttypes.ServicePackageResourceTags{
				IdentifierAttribute: names.AttrARN,
			},
			Region: &inttypes.ServicePackageResourceRegion{
				IsGlobal:                      false,
				IsOverrideEnabled:             true,
				IsValidateOverrideInPartition: true,
			},
=======
			Tags: unique.Make(types.ServicePackageResourceTags{
				IdentifierAttribute: names.AttrARN,
			}),
>>>>>>> 45438b17
		},
		{
			Factory:  resourceNotebookInstance,
			TypeName: "aws_sagemaker_notebook_instance",
			Name:     "Notebook Instance",
<<<<<<< HEAD
			Tags: &inttypes.ServicePackageResourceTags{
				IdentifierAttribute: names.AttrARN,
			},
			Region: &inttypes.ServicePackageResourceRegion{
				IsGlobal:                      false,
				IsOverrideEnabled:             true,
				IsValidateOverrideInPartition: true,
			},
=======
			Tags: unique.Make(types.ServicePackageResourceTags{
				IdentifierAttribute: names.AttrARN,
			}),
>>>>>>> 45438b17
		},
		{
			Factory:  resourceNotebookInstanceLifeCycleConfiguration,
			TypeName: "aws_sagemaker_notebook_instance_lifecycle_configuration",
			Name:     "Notebook Instance Lifecycle Configuration",
			Region: &inttypes.ServicePackageResourceRegion{
				IsGlobal:                      false,
				IsOverrideEnabled:             true,
				IsValidateOverrideInPartition: true,
			},
		},
		{
			Factory:  resourcePipeline,
			TypeName: "aws_sagemaker_pipeline",
			Name:     "Pipeline",
<<<<<<< HEAD
			Tags: &inttypes.ServicePackageResourceTags{
				IdentifierAttribute: names.AttrARN,
			},
			Region: &inttypes.ServicePackageResourceRegion{
				IsGlobal:                      false,
				IsOverrideEnabled:             true,
				IsValidateOverrideInPartition: true,
			},
=======
			Tags: unique.Make(types.ServicePackageResourceTags{
				IdentifierAttribute: names.AttrARN,
			}),
>>>>>>> 45438b17
		},
		{
			Factory:  resourceProject,
			TypeName: "aws_sagemaker_project",
			Name:     "Project",
<<<<<<< HEAD
			Tags: &inttypes.ServicePackageResourceTags{
				IdentifierAttribute: names.AttrARN,
			},
			Region: &inttypes.ServicePackageResourceRegion{
				IsGlobal:                      false,
				IsOverrideEnabled:             true,
				IsValidateOverrideInPartition: true,
			},
=======
			Tags: unique.Make(types.ServicePackageResourceTags{
				IdentifierAttribute: names.AttrARN,
			}),
>>>>>>> 45438b17
		},
		{
			Factory:  resourceServicecatalogPortfolioStatus,
			TypeName: "aws_sagemaker_servicecatalog_portfolio_status",
			Name:     "Servicecatalog Portfolio Status",
			Region: &inttypes.ServicePackageResourceRegion{
				IsGlobal:                      false,
				IsOverrideEnabled:             true,
				IsValidateOverrideInPartition: true,
			},
		},
		{
			Factory:  resourceSpace,
			TypeName: "aws_sagemaker_space",
			Name:     "Space",
<<<<<<< HEAD
			Tags: &inttypes.ServicePackageResourceTags{
				IdentifierAttribute: names.AttrARN,
			},
			Region: &inttypes.ServicePackageResourceRegion{
				IsGlobal:                      false,
				IsOverrideEnabled:             true,
				IsValidateOverrideInPartition: true,
			},
=======
			Tags: unique.Make(types.ServicePackageResourceTags{
				IdentifierAttribute: names.AttrARN,
			}),
>>>>>>> 45438b17
		},
		{
			Factory:  resourceStudioLifecycleConfig,
			TypeName: "aws_sagemaker_studio_lifecycle_config",
			Name:     "Studio Lifecycle Config",
<<<<<<< HEAD
			Tags: &inttypes.ServicePackageResourceTags{
				IdentifierAttribute: names.AttrARN,
			},
			Region: &inttypes.ServicePackageResourceRegion{
				IsGlobal:                      false,
				IsOverrideEnabled:             true,
				IsValidateOverrideInPartition: true,
			},
=======
			Tags: unique.Make(types.ServicePackageResourceTags{
				IdentifierAttribute: names.AttrARN,
			}),
>>>>>>> 45438b17
		},
		{
			Factory:  resourceUserProfile,
			TypeName: "aws_sagemaker_user_profile",
			Name:     "User Profile",
<<<<<<< HEAD
			Tags: &inttypes.ServicePackageResourceTags{
				IdentifierAttribute: names.AttrARN,
			},
			Region: &inttypes.ServicePackageResourceRegion{
				IsGlobal:                      false,
				IsOverrideEnabled:             true,
				IsValidateOverrideInPartition: true,
			},
=======
			Tags: unique.Make(types.ServicePackageResourceTags{
				IdentifierAttribute: names.AttrARN,
			}),
>>>>>>> 45438b17
		},
		{
			Factory:  resourceWorkforce,
			TypeName: "aws_sagemaker_workforce",
			Name:     "Workforce",
			Region: &inttypes.ServicePackageResourceRegion{
				IsGlobal:                      false,
				IsOverrideEnabled:             true,
				IsValidateOverrideInPartition: true,
			},
		},
		{
			Factory:  resourceWorkteam,
			TypeName: "aws_sagemaker_workteam",
			Name:     "Workteam",
<<<<<<< HEAD
			Tags: &inttypes.ServicePackageResourceTags{
				IdentifierAttribute: names.AttrARN,
			},
			Region: &inttypes.ServicePackageResourceRegion{
				IsGlobal:                      false,
				IsOverrideEnabled:             true,
				IsValidateOverrideInPartition: true,
			},
=======
			Tags: unique.Make(types.ServicePackageResourceTags{
				IdentifierAttribute: names.AttrARN,
			}),
>>>>>>> 45438b17
		},
	}
}

func (p *servicePackage) ServicePackageName() string {
	return names.SageMaker
}

// NewClient returns a new AWS SDK for Go v2 client for this service package's AWS API.
func (p *servicePackage) NewClient(ctx context.Context, config map[string]any) (*sagemaker.Client, error) {
	cfg := *(config["aws_sdkv2_config"].(*aws.Config))
	optFns := []func(*sagemaker.Options){
		sagemaker.WithEndpointResolverV2(newEndpointResolverV2()),
		withBaseEndpoint(config[names.AttrEndpoint].(string)),
		func(o *sagemaker.Options) {
			if region := config[names.AttrRegion].(string); o.Region != region {
				tflog.Info(ctx, "overriding provider-configured AWS API region", map[string]any{
					"service":         p.ServicePackageName(),
					"original_region": o.Region,
					"override_region": region,
				})
				o.Region = region
			}
		},
		withExtraOptions(ctx, p, config),
	}

	return sagemaker.NewFromConfig(cfg, optFns...), nil
}

// withExtraOptions returns a functional option that allows this service package to specify extra API client options.
// This option is always called after any generated options.
func withExtraOptions(ctx context.Context, sp conns.ServicePackage, config map[string]any) func(*sagemaker.Options) {
	if v, ok := sp.(interface {
		withExtraOptions(context.Context, map[string]any) []func(*sagemaker.Options)
	}); ok {
		optFns := v.withExtraOptions(ctx, config)

		return func(o *sagemaker.Options) {
			for _, optFn := range optFns {
				optFn(o)
			}
		}
	}

	return func(*sagemaker.Options) {}
}

func ServicePackage(ctx context.Context) conns.ServicePackage {
	return &servicePackage{}
}<|MERGE_RESOLUTION|>--- conflicted
+++ resolved
@@ -45,77 +45,53 @@
 			Factory:  resourceApp,
 			TypeName: "aws_sagemaker_app",
 			Name:     "App",
-<<<<<<< HEAD
-			Tags: &inttypes.ServicePackageResourceTags{
-				IdentifierAttribute: names.AttrARN,
-			},
-			Region: &inttypes.ServicePackageResourceRegion{
-				IsGlobal:                      false,
-				IsOverrideEnabled:             true,
-				IsValidateOverrideInPartition: true,
-			},
-=======
-			Tags: unique.Make(types.ServicePackageResourceTags{
-				IdentifierAttribute: names.AttrARN,
-			}),
->>>>>>> 45438b17
+			Tags: unique.Make(inttypes.ServicePackageResourceTags{
+				IdentifierAttribute: names.AttrARN,
+			}),
+			Region: &inttypes.ServicePackageResourceRegion{
+				IsGlobal:                      false,
+				IsOverrideEnabled:             true,
+				IsValidateOverrideInPartition: true,
+			},
 		},
 		{
 			Factory:  resourceAppImageConfig,
 			TypeName: "aws_sagemaker_app_image_config",
 			Name:     "App Image Config",
-<<<<<<< HEAD
-			Tags: &inttypes.ServicePackageResourceTags{
-				IdentifierAttribute: names.AttrARN,
-			},
-			Region: &inttypes.ServicePackageResourceRegion{
-				IsGlobal:                      false,
-				IsOverrideEnabled:             true,
-				IsValidateOverrideInPartition: true,
-			},
-=======
-			Tags: unique.Make(types.ServicePackageResourceTags{
-				IdentifierAttribute: names.AttrARN,
-			}),
->>>>>>> 45438b17
+			Tags: unique.Make(inttypes.ServicePackageResourceTags{
+				IdentifierAttribute: names.AttrARN,
+			}),
+			Region: &inttypes.ServicePackageResourceRegion{
+				IsGlobal:                      false,
+				IsOverrideEnabled:             true,
+				IsValidateOverrideInPartition: true,
+			},
 		},
 		{
 			Factory:  resourceCodeRepository,
 			TypeName: "aws_sagemaker_code_repository",
 			Name:     "Code Repository",
-<<<<<<< HEAD
-			Tags: &inttypes.ServicePackageResourceTags{
-				IdentifierAttribute: names.AttrARN,
-			},
-			Region: &inttypes.ServicePackageResourceRegion{
-				IsGlobal:                      false,
-				IsOverrideEnabled:             true,
-				IsValidateOverrideInPartition: true,
-			},
-=======
-			Tags: unique.Make(types.ServicePackageResourceTags{
-				IdentifierAttribute: names.AttrARN,
-			}),
->>>>>>> 45438b17
+			Tags: unique.Make(inttypes.ServicePackageResourceTags{
+				IdentifierAttribute: names.AttrARN,
+			}),
+			Region: &inttypes.ServicePackageResourceRegion{
+				IsGlobal:                      false,
+				IsOverrideEnabled:             true,
+				IsValidateOverrideInPartition: true,
+			},
 		},
 		{
 			Factory:  resourceDataQualityJobDefinition,
 			TypeName: "aws_sagemaker_data_quality_job_definition",
 			Name:     "Data Quality Job Definition",
-<<<<<<< HEAD
-			Tags: &inttypes.ServicePackageResourceTags{
-				IdentifierAttribute: names.AttrARN,
-			},
-			Region: &inttypes.ServicePackageResourceRegion{
-				IsGlobal:                      false,
-				IsOverrideEnabled:             true,
-				IsValidateOverrideInPartition: true,
-			},
-=======
-			Tags: unique.Make(types.ServicePackageResourceTags{
-				IdentifierAttribute: names.AttrARN,
-			}),
->>>>>>> 45438b17
+			Tags: unique.Make(inttypes.ServicePackageResourceTags{
+				IdentifierAttribute: names.AttrARN,
+			}),
+			Region: &inttypes.ServicePackageResourceRegion{
+				IsGlobal:                      false,
+				IsOverrideEnabled:             true,
+				IsValidateOverrideInPartition: true,
+			},
 		},
 		{
 			Factory:  resourceDevice,
@@ -131,172 +107,118 @@
 			Factory:  resourceDeviceFleet,
 			TypeName: "aws_sagemaker_device_fleet",
 			Name:     "Device Fleet",
-<<<<<<< HEAD
-			Tags: &inttypes.ServicePackageResourceTags{
-				IdentifierAttribute: names.AttrARN,
-			},
-			Region: &inttypes.ServicePackageResourceRegion{
-				IsGlobal:                      false,
-				IsOverrideEnabled:             true,
-				IsValidateOverrideInPartition: true,
-			},
-=======
-			Tags: unique.Make(types.ServicePackageResourceTags{
-				IdentifierAttribute: names.AttrARN,
-			}),
->>>>>>> 45438b17
+			Tags: unique.Make(inttypes.ServicePackageResourceTags{
+				IdentifierAttribute: names.AttrARN,
+			}),
+			Region: &inttypes.ServicePackageResourceRegion{
+				IsGlobal:                      false,
+				IsOverrideEnabled:             true,
+				IsValidateOverrideInPartition: true,
+			},
 		},
 		{
 			Factory:  resourceDomain,
 			TypeName: "aws_sagemaker_domain",
 			Name:     "Domain",
-<<<<<<< HEAD
-			Tags: &inttypes.ServicePackageResourceTags{
-				IdentifierAttribute: names.AttrARN,
-			},
-			Region: &inttypes.ServicePackageResourceRegion{
-				IsGlobal:                      false,
-				IsOverrideEnabled:             true,
-				IsValidateOverrideInPartition: true,
-			},
-=======
-			Tags: unique.Make(types.ServicePackageResourceTags{
-				IdentifierAttribute: names.AttrARN,
-			}),
->>>>>>> 45438b17
+			Tags: unique.Make(inttypes.ServicePackageResourceTags{
+				IdentifierAttribute: names.AttrARN,
+			}),
+			Region: &inttypes.ServicePackageResourceRegion{
+				IsGlobal:                      false,
+				IsOverrideEnabled:             true,
+				IsValidateOverrideInPartition: true,
+			},
 		},
 		{
 			Factory:  resourceEndpoint,
 			TypeName: "aws_sagemaker_endpoint",
 			Name:     "Endpoint",
-<<<<<<< HEAD
-			Tags: &inttypes.ServicePackageResourceTags{
-				IdentifierAttribute: names.AttrARN,
-			},
-			Region: &inttypes.ServicePackageResourceRegion{
-				IsGlobal:                      false,
-				IsOverrideEnabled:             true,
-				IsValidateOverrideInPartition: true,
-			},
-=======
-			Tags: unique.Make(types.ServicePackageResourceTags{
-				IdentifierAttribute: names.AttrARN,
-			}),
->>>>>>> 45438b17
+			Tags: unique.Make(inttypes.ServicePackageResourceTags{
+				IdentifierAttribute: names.AttrARN,
+			}),
+			Region: &inttypes.ServicePackageResourceRegion{
+				IsGlobal:                      false,
+				IsOverrideEnabled:             true,
+				IsValidateOverrideInPartition: true,
+			},
 		},
 		{
 			Factory:  resourceEndpointConfiguration,
 			TypeName: "aws_sagemaker_endpoint_configuration",
 			Name:     "Endpoint Configuration",
-<<<<<<< HEAD
-			Tags: &inttypes.ServicePackageResourceTags{
-				IdentifierAttribute: names.AttrARN,
-			},
-			Region: &inttypes.ServicePackageResourceRegion{
-				IsGlobal:                      false,
-				IsOverrideEnabled:             true,
-				IsValidateOverrideInPartition: true,
-			},
-=======
-			Tags: unique.Make(types.ServicePackageResourceTags{
-				IdentifierAttribute: names.AttrARN,
-			}),
->>>>>>> 45438b17
+			Tags: unique.Make(inttypes.ServicePackageResourceTags{
+				IdentifierAttribute: names.AttrARN,
+			}),
+			Region: &inttypes.ServicePackageResourceRegion{
+				IsGlobal:                      false,
+				IsOverrideEnabled:             true,
+				IsValidateOverrideInPartition: true,
+			},
 		},
 		{
 			Factory:  resourceFeatureGroup,
 			TypeName: "aws_sagemaker_feature_group",
 			Name:     "Feature Group",
-<<<<<<< HEAD
-			Tags: &inttypes.ServicePackageResourceTags{
-				IdentifierAttribute: names.AttrARN,
-			},
-			Region: &inttypes.ServicePackageResourceRegion{
-				IsGlobal:                      false,
-				IsOverrideEnabled:             true,
-				IsValidateOverrideInPartition: true,
-			},
-=======
-			Tags: unique.Make(types.ServicePackageResourceTags{
-				IdentifierAttribute: names.AttrARN,
-			}),
->>>>>>> 45438b17
+			Tags: unique.Make(inttypes.ServicePackageResourceTags{
+				IdentifierAttribute: names.AttrARN,
+			}),
+			Region: &inttypes.ServicePackageResourceRegion{
+				IsGlobal:                      false,
+				IsOverrideEnabled:             true,
+				IsValidateOverrideInPartition: true,
+			},
 		},
 		{
 			Factory:  resourceFlowDefinition,
 			TypeName: "aws_sagemaker_flow_definition",
 			Name:     "Flow Definition",
-<<<<<<< HEAD
-			Tags: &inttypes.ServicePackageResourceTags{
-				IdentifierAttribute: names.AttrARN,
-			},
-			Region: &inttypes.ServicePackageResourceRegion{
-				IsGlobal:                      false,
-				IsOverrideEnabled:             true,
-				IsValidateOverrideInPartition: true,
-			},
-=======
-			Tags: unique.Make(types.ServicePackageResourceTags{
-				IdentifierAttribute: names.AttrARN,
-			}),
->>>>>>> 45438b17
+			Tags: unique.Make(inttypes.ServicePackageResourceTags{
+				IdentifierAttribute: names.AttrARN,
+			}),
+			Region: &inttypes.ServicePackageResourceRegion{
+				IsGlobal:                      false,
+				IsOverrideEnabled:             true,
+				IsValidateOverrideInPartition: true,
+			},
 		},
 		{
 			Factory:  resourceHub,
 			TypeName: "aws_sagemaker_hub",
 			Name:     "Hub",
-<<<<<<< HEAD
-			Tags: &inttypes.ServicePackageResourceTags{
-				IdentifierAttribute: names.AttrARN,
-			},
-			Region: &inttypes.ServicePackageResourceRegion{
-				IsGlobal:                      false,
-				IsOverrideEnabled:             true,
-				IsValidateOverrideInPartition: true,
-			},
-=======
-			Tags: unique.Make(types.ServicePackageResourceTags{
-				IdentifierAttribute: names.AttrARN,
-			}),
->>>>>>> 45438b17
+			Tags: unique.Make(inttypes.ServicePackageResourceTags{
+				IdentifierAttribute: names.AttrARN,
+			}),
+			Region: &inttypes.ServicePackageResourceRegion{
+				IsGlobal:                      false,
+				IsOverrideEnabled:             true,
+				IsValidateOverrideInPartition: true,
+			},
 		},
 		{
 			Factory:  resourceHumanTaskUI,
 			TypeName: "aws_sagemaker_human_task_ui",
 			Name:     "Human Task UI",
-<<<<<<< HEAD
-			Tags: &inttypes.ServicePackageResourceTags{
-				IdentifierAttribute: names.AttrARN,
-			},
-			Region: &inttypes.ServicePackageResourceRegion{
-				IsGlobal:                      false,
-				IsOverrideEnabled:             true,
-				IsValidateOverrideInPartition: true,
-			},
-=======
-			Tags: unique.Make(types.ServicePackageResourceTags{
-				IdentifierAttribute: names.AttrARN,
-			}),
->>>>>>> 45438b17
+			Tags: unique.Make(inttypes.ServicePackageResourceTags{
+				IdentifierAttribute: names.AttrARN,
+			}),
+			Region: &inttypes.ServicePackageResourceRegion{
+				IsGlobal:                      false,
+				IsOverrideEnabled:             true,
+				IsValidateOverrideInPartition: true,
+			},
 		},
 		{
 			Factory:  resourceImage,
 			TypeName: "aws_sagemaker_image",
 			Name:     "Image",
-<<<<<<< HEAD
-			Tags: &inttypes.ServicePackageResourceTags{
-				IdentifierAttribute: names.AttrARN,
-			},
-			Region: &inttypes.ServicePackageResourceRegion{
-				IsGlobal:                      false,
-				IsOverrideEnabled:             true,
-				IsValidateOverrideInPartition: true,
-			},
-=======
-			Tags: unique.Make(types.ServicePackageResourceTags{
-				IdentifierAttribute: names.AttrARN,
-			}),
->>>>>>> 45438b17
+			Tags: unique.Make(inttypes.ServicePackageResourceTags{
+				IdentifierAttribute: names.AttrARN,
+			}),
+			Region: &inttypes.ServicePackageResourceRegion{
+				IsGlobal:                      false,
+				IsOverrideEnabled:             true,
+				IsValidateOverrideInPartition: true,
+			},
 		},
 		{
 			Factory:  resourceImageVersion,
@@ -312,58 +234,40 @@
 			Factory:  resourceMlflowTrackingServer,
 			TypeName: "aws_sagemaker_mlflow_tracking_server",
 			Name:     "Mlflow Tracking Server",
-<<<<<<< HEAD
-			Tags: &inttypes.ServicePackageResourceTags{
-				IdentifierAttribute: names.AttrARN,
-			},
-			Region: &inttypes.ServicePackageResourceRegion{
-				IsGlobal:                      false,
-				IsOverrideEnabled:             true,
-				IsValidateOverrideInPartition: true,
-			},
-=======
-			Tags: unique.Make(types.ServicePackageResourceTags{
-				IdentifierAttribute: names.AttrARN,
-			}),
->>>>>>> 45438b17
+			Tags: unique.Make(inttypes.ServicePackageResourceTags{
+				IdentifierAttribute: names.AttrARN,
+			}),
+			Region: &inttypes.ServicePackageResourceRegion{
+				IsGlobal:                      false,
+				IsOverrideEnabled:             true,
+				IsValidateOverrideInPartition: true,
+			},
 		},
 		{
 			Factory:  resourceModel,
 			TypeName: "aws_sagemaker_model",
 			Name:     "Model",
-<<<<<<< HEAD
-			Tags: &inttypes.ServicePackageResourceTags{
-				IdentifierAttribute: names.AttrARN,
-			},
-			Region: &inttypes.ServicePackageResourceRegion{
-				IsGlobal:                      false,
-				IsOverrideEnabled:             true,
-				IsValidateOverrideInPartition: true,
-			},
-=======
-			Tags: unique.Make(types.ServicePackageResourceTags{
-				IdentifierAttribute: names.AttrARN,
-			}),
->>>>>>> 45438b17
+			Tags: unique.Make(inttypes.ServicePackageResourceTags{
+				IdentifierAttribute: names.AttrARN,
+			}),
+			Region: &inttypes.ServicePackageResourceRegion{
+				IsGlobal:                      false,
+				IsOverrideEnabled:             true,
+				IsValidateOverrideInPartition: true,
+			},
 		},
 		{
 			Factory:  resourceModelPackageGroup,
 			TypeName: "aws_sagemaker_model_package_group",
 			Name:     "Model Package Group",
-<<<<<<< HEAD
-			Tags: &inttypes.ServicePackageResourceTags{
-				IdentifierAttribute: names.AttrARN,
-			},
-			Region: &inttypes.ServicePackageResourceRegion{
-				IsGlobal:                      false,
-				IsOverrideEnabled:             true,
-				IsValidateOverrideInPartition: true,
-			},
-=======
-			Tags: unique.Make(types.ServicePackageResourceTags{
-				IdentifierAttribute: names.AttrARN,
-			}),
->>>>>>> 45438b17
+			Tags: unique.Make(inttypes.ServicePackageResourceTags{
+				IdentifierAttribute: names.AttrARN,
+			}),
+			Region: &inttypes.ServicePackageResourceRegion{
+				IsGlobal:                      false,
+				IsOverrideEnabled:             true,
+				IsValidateOverrideInPartition: true,
+			},
 		},
 		{
 			Factory:  resourceModelPackageGroupPolicy,
@@ -379,39 +283,27 @@
 			Factory:  resourceMonitoringSchedule,
 			TypeName: "aws_sagemaker_monitoring_schedule",
 			Name:     "Monitoring Schedule",
-<<<<<<< HEAD
-			Tags: &inttypes.ServicePackageResourceTags{
-				IdentifierAttribute: names.AttrARN,
-			},
-			Region: &inttypes.ServicePackageResourceRegion{
-				IsGlobal:                      false,
-				IsOverrideEnabled:             true,
-				IsValidateOverrideInPartition: true,
-			},
-=======
-			Tags: unique.Make(types.ServicePackageResourceTags{
-				IdentifierAttribute: names.AttrARN,
-			}),
->>>>>>> 45438b17
+			Tags: unique.Make(inttypes.ServicePackageResourceTags{
+				IdentifierAttribute: names.AttrARN,
+			}),
+			Region: &inttypes.ServicePackageResourceRegion{
+				IsGlobal:                      false,
+				IsOverrideEnabled:             true,
+				IsValidateOverrideInPartition: true,
+			},
 		},
 		{
 			Factory:  resourceNotebookInstance,
 			TypeName: "aws_sagemaker_notebook_instance",
 			Name:     "Notebook Instance",
-<<<<<<< HEAD
-			Tags: &inttypes.ServicePackageResourceTags{
-				IdentifierAttribute: names.AttrARN,
-			},
-			Region: &inttypes.ServicePackageResourceRegion{
-				IsGlobal:                      false,
-				IsOverrideEnabled:             true,
-				IsValidateOverrideInPartition: true,
-			},
-=======
-			Tags: unique.Make(types.ServicePackageResourceTags{
-				IdentifierAttribute: names.AttrARN,
-			}),
->>>>>>> 45438b17
+			Tags: unique.Make(inttypes.ServicePackageResourceTags{
+				IdentifierAttribute: names.AttrARN,
+			}),
+			Region: &inttypes.ServicePackageResourceRegion{
+				IsGlobal:                      false,
+				IsOverrideEnabled:             true,
+				IsValidateOverrideInPartition: true,
+			},
 		},
 		{
 			Factory:  resourceNotebookInstanceLifeCycleConfiguration,
@@ -427,39 +319,27 @@
 			Factory:  resourcePipeline,
 			TypeName: "aws_sagemaker_pipeline",
 			Name:     "Pipeline",
-<<<<<<< HEAD
-			Tags: &inttypes.ServicePackageResourceTags{
-				IdentifierAttribute: names.AttrARN,
-			},
-			Region: &inttypes.ServicePackageResourceRegion{
-				IsGlobal:                      false,
-				IsOverrideEnabled:             true,
-				IsValidateOverrideInPartition: true,
-			},
-=======
-			Tags: unique.Make(types.ServicePackageResourceTags{
-				IdentifierAttribute: names.AttrARN,
-			}),
->>>>>>> 45438b17
+			Tags: unique.Make(inttypes.ServicePackageResourceTags{
+				IdentifierAttribute: names.AttrARN,
+			}),
+			Region: &inttypes.ServicePackageResourceRegion{
+				IsGlobal:                      false,
+				IsOverrideEnabled:             true,
+				IsValidateOverrideInPartition: true,
+			},
 		},
 		{
 			Factory:  resourceProject,
 			TypeName: "aws_sagemaker_project",
 			Name:     "Project",
-<<<<<<< HEAD
-			Tags: &inttypes.ServicePackageResourceTags{
-				IdentifierAttribute: names.AttrARN,
-			},
-			Region: &inttypes.ServicePackageResourceRegion{
-				IsGlobal:                      false,
-				IsOverrideEnabled:             true,
-				IsValidateOverrideInPartition: true,
-			},
-=======
-			Tags: unique.Make(types.ServicePackageResourceTags{
-				IdentifierAttribute: names.AttrARN,
-			}),
->>>>>>> 45438b17
+			Tags: unique.Make(inttypes.ServicePackageResourceTags{
+				IdentifierAttribute: names.AttrARN,
+			}),
+			Region: &inttypes.ServicePackageResourceRegion{
+				IsGlobal:                      false,
+				IsOverrideEnabled:             true,
+				IsValidateOverrideInPartition: true,
+			},
 		},
 		{
 			Factory:  resourceServicecatalogPortfolioStatus,
@@ -475,58 +355,40 @@
 			Factory:  resourceSpace,
 			TypeName: "aws_sagemaker_space",
 			Name:     "Space",
-<<<<<<< HEAD
-			Tags: &inttypes.ServicePackageResourceTags{
-				IdentifierAttribute: names.AttrARN,
-			},
-			Region: &inttypes.ServicePackageResourceRegion{
-				IsGlobal:                      false,
-				IsOverrideEnabled:             true,
-				IsValidateOverrideInPartition: true,
-			},
-=======
-			Tags: unique.Make(types.ServicePackageResourceTags{
-				IdentifierAttribute: names.AttrARN,
-			}),
->>>>>>> 45438b17
+			Tags: unique.Make(inttypes.ServicePackageResourceTags{
+				IdentifierAttribute: names.AttrARN,
+			}),
+			Region: &inttypes.ServicePackageResourceRegion{
+				IsGlobal:                      false,
+				IsOverrideEnabled:             true,
+				IsValidateOverrideInPartition: true,
+			},
 		},
 		{
 			Factory:  resourceStudioLifecycleConfig,
 			TypeName: "aws_sagemaker_studio_lifecycle_config",
 			Name:     "Studio Lifecycle Config",
-<<<<<<< HEAD
-			Tags: &inttypes.ServicePackageResourceTags{
-				IdentifierAttribute: names.AttrARN,
-			},
-			Region: &inttypes.ServicePackageResourceRegion{
-				IsGlobal:                      false,
-				IsOverrideEnabled:             true,
-				IsValidateOverrideInPartition: true,
-			},
-=======
-			Tags: unique.Make(types.ServicePackageResourceTags{
-				IdentifierAttribute: names.AttrARN,
-			}),
->>>>>>> 45438b17
+			Tags: unique.Make(inttypes.ServicePackageResourceTags{
+				IdentifierAttribute: names.AttrARN,
+			}),
+			Region: &inttypes.ServicePackageResourceRegion{
+				IsGlobal:                      false,
+				IsOverrideEnabled:             true,
+				IsValidateOverrideInPartition: true,
+			},
 		},
 		{
 			Factory:  resourceUserProfile,
 			TypeName: "aws_sagemaker_user_profile",
 			Name:     "User Profile",
-<<<<<<< HEAD
-			Tags: &inttypes.ServicePackageResourceTags{
-				IdentifierAttribute: names.AttrARN,
-			},
-			Region: &inttypes.ServicePackageResourceRegion{
-				IsGlobal:                      false,
-				IsOverrideEnabled:             true,
-				IsValidateOverrideInPartition: true,
-			},
-=======
-			Tags: unique.Make(types.ServicePackageResourceTags{
-				IdentifierAttribute: names.AttrARN,
-			}),
->>>>>>> 45438b17
+			Tags: unique.Make(inttypes.ServicePackageResourceTags{
+				IdentifierAttribute: names.AttrARN,
+			}),
+			Region: &inttypes.ServicePackageResourceRegion{
+				IsGlobal:                      false,
+				IsOverrideEnabled:             true,
+				IsValidateOverrideInPartition: true,
+			},
 		},
 		{
 			Factory:  resourceWorkforce,
@@ -542,20 +404,14 @@
 			Factory:  resourceWorkteam,
 			TypeName: "aws_sagemaker_workteam",
 			Name:     "Workteam",
-<<<<<<< HEAD
-			Tags: &inttypes.ServicePackageResourceTags{
-				IdentifierAttribute: names.AttrARN,
-			},
-			Region: &inttypes.ServicePackageResourceRegion{
-				IsGlobal:                      false,
-				IsOverrideEnabled:             true,
-				IsValidateOverrideInPartition: true,
-			},
-=======
-			Tags: unique.Make(types.ServicePackageResourceTags{
-				IdentifierAttribute: names.AttrARN,
-			}),
->>>>>>> 45438b17
+			Tags: unique.Make(inttypes.ServicePackageResourceTags{
+				IdentifierAttribute: names.AttrARN,
+			}),
+			Region: &inttypes.ServicePackageResourceRegion{
+				IsGlobal:                      false,
+				IsOverrideEnabled:             true,
+				IsValidateOverrideInPartition: true,
+			},
 		},
 	}
 }
