--- conflicted
+++ resolved
@@ -196,11 +196,7 @@
 
 	d.SetId(aws.ToString(outputRaw.(*secretsmanager.CreateSecretOutput).ARN))
 
-<<<<<<< HEAD
-	_, err = tfresource.RetryWhenNotFound(ctx, PropagationTimeout, func(ctx context.Context) (any, error) {
-=======
-	_, err = tfresource.RetryWhenNotFound(ctx, propagationTimeout, func() (any, error) {
->>>>>>> 370e7df8
+	_, err = tfresource.RetryWhenNotFound(ctx, propagationTimeout, func(ctx context.Context) (any, error) {
 		return findSecretByID(ctx, conn, d.Id())
 	})
 
